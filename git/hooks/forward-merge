#!/usr/bin/ruby
require 'json'
require 'net/http'
require 'yaml'
require 'logger'

$log = Logger.new(STDOUT)
$log.level = Logger::WARN

class ForwardMerge
  attr_reader :issue, :milestone, :message, :line
  def initialize(issue, milestone, message, line)
    @issue = issue
    @milestone = milestone
    @message = message
    @line = line
  end
end

def find_forward_merge(message_file)
  $log.debug "Searching for for forward merge"
  rev=`git rev-parse -q --verify MERGE_HEAD`.strip
  $log.debug "Found #{rev} from git rev-parse"
  return nil unless rev
  message = File.read(message_file)
  message.each_line do |line|
<<<<<<< HEAD
    match = /^(?:Fixes|Closes) gh-(\d+) in (\d\.\d\.\d(?:(?:\.|-)(?:M|RC)\d)?)$/.match(line)
=======
    $log.debug "Checking #{line} for message"
    match = /^(?:Fixes|Closes) gh-(\d+) in (\d\.\d\.[\dx](?:[\.\-](?:M|RC)\d)?)$/.match(line)
>>>>>>> ba53d100
    if match then
      issue = match[1]
      milestone = match[2]
      $log.debug "Matched reference to issue #{issue} in milestone #{milestone}"
      return ForwardMerge.new(issue, milestone, message, line)
    end
  end
  $log.debug "No match in merge message"
  return nil
end

def get_issue(username, password, repository, number)
  $log.debug "Getting issue #{number} from GitHub repository #{repository}"
  uri = URI("https://api.github.com/repos/#{repository}/issues/#{number}")
  http = Net::HTTP.new(uri.host, uri.port)
  http.use_ssl=true
  request = Net::HTTP::Get.new(uri.path)
  request.basic_auth(username, password)
  response = http.request(request)
  $log.debug "Get HTTP response #{response.code}"
  return JSON.parse(response.body) unless response.code != '200'
  puts "Failed to retrieve issue #{number}: #{response.message}"
  exit 1
end

def find_milestone(username, password, repository, title)
  $log.debug "Finding milestone #{title} from GitHub repository #{repository}"
  uri = URI("https://api.github.com/repos/#{repository}/milestones")
  http = Net::HTTP.new(uri.host, uri.port)
  http.use_ssl=true
  request = Net::HTTP::Get.new(uri.path)
  request.basic_auth(username, password)
  response = http.request(request)
  milestones = JSON.parse(response.body)
  if title.end_with?(".x")
    prefix = title.delete_suffix('.x')
    $log.debug "Finding latest milestone from candidates starting with #{prefix}"
    titles = milestones.map { |milestone| milestone['title'] }
    titles = titles.select{ |title| title.start_with?(prefix) unless title.end_with?('.x')}
    titles.sort_by { |v| Gem::Version.new(v) }
    if(titles.empty?)
      puts "Cannot find latest for milestone #{title}"
      exit 1
    end
    title = titles.last
    $log.debug "Found latest milestone #{title}"
  end
  milestones.each do |milestone|
    $log.debug "Considering #{milestone['title']}"
    return milestone['number'] if milestone['title'] == title
  end
  puts "Milestone #{title} not found"
  exit 1
end

def create_issue(username, password, repository, original, title, labels, milestone, milestone_name, dry_run)
  $log.debug "Finding forward-merge issue in GitHub repository #{repository} for '#{title}'"
  uri = URI("https://api.github.com/repos/#{repository}/issues")
  http = Net::HTTP.new(uri.host, uri.port)
  http.use_ssl=true
  request = Net::HTTP::Post.new(uri.path, 'Content-Type' => 'application/json')
  request.basic_auth(username, password)
  request.body = {
    title: title,
    labels: labels,
    milestone: milestone.to_i,
    body: "Forward port of issue ##{original} to #{milestone_name}."
  }.to_json
  if dry_run then
    puts "Dry run"
    puts "POSTing to #{uri} with body #{request.body}"
    return "dry-run"
  end
  response = JSON.parse(http.request(request).body)
  $log.debug "Created new issue #{response['number']}"
  return response['number']
end

$log.debug "Running forward-merge hook script"
message_file=ARGV[0]

forward_merge = find_forward_merge(message_file)
exit 0 unless forward_merge

$log.debug "Loading config from ~/.spring-boot/forward_merge.yml"
config = YAML.load_file(File.join(Dir.home, '.spring-boot', 'forward-merge.yml'))
username = config['github']['credentials']['username']
password = config['github']['credentials']['password']
dry_run = config['dry_run']
repository = 'spring-projects/spring-boot'

existing_issue = get_issue(username, password, repository, forward_merge.issue)
title = existing_issue['title']
labels = existing_issue['labels'].map { |label| label['name'] }
labels << "status: forward-port"
$log.debug "Processing issue '#{title}'"

milestone = find_milestone(username, password, repository, forward_merge.milestone)
new_issue_number = create_issue(username, password, repository, forward_merge.issue, title, labels, milestone, forward_merge.milestone, dry_run)

puts "Created gh-#{new_issue_number} for forward port of gh-#{forward_merge.issue} into #{forward_merge.milestone}"
rewritten_message = forward_merge.message.sub(forward_merge.line, "Closes gh-#{new_issue_number}\n")
File.write(message_file, rewritten_message)<|MERGE_RESOLUTION|>--- conflicted
+++ resolved
@@ -24,12 +24,8 @@
   return nil unless rev
   message = File.read(message_file)
   message.each_line do |line|
-<<<<<<< HEAD
-    match = /^(?:Fixes|Closes) gh-(\d+) in (\d\.\d\.\d(?:(?:\.|-)(?:M|RC)\d)?)$/.match(line)
-=======
     $log.debug "Checking #{line} for message"
     match = /^(?:Fixes|Closes) gh-(\d+) in (\d\.\d\.[\dx](?:[\.\-](?:M|RC)\d)?)$/.match(line)
->>>>>>> ba53d100
     if match then
       issue = match[1]
       milestone = match[2]
