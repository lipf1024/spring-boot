--- conflicted
+++ resolved
@@ -195,8 +195,7 @@
 			}
 		}
 		catch (Exception ex) {
-			this.env.getMessager().printMessage(Kind.WARNING,
-					"Failed to generated type descriptor for " + type,
+			this.env.getMessager().printMessage(Kind.WARNING, "Failed to generated type descriptor for " + type,
 					this.types.asElement(type));
 		}
 	}
@@ -205,8 +204,7 @@
 	 * A visitor that extracts the fully qualified name of a type, including generic
 	 * information.
 	 */
-	private static class TypeExtractor
-			extends SimpleTypeVisitor8<String, TypeDescriptor> {
+	private static class TypeExtractor extends SimpleTypeVisitor8<String, TypeDescriptor> {
 
 		private final Types types;
 
@@ -217,35 +215,21 @@
 		@Override
 		public String visitDeclared(DeclaredType type, TypeDescriptor descriptor) {
 			TypeElement enclosingElement = getEnclosingTypeElement(type);
-<<<<<<< HEAD
 			String qualifiedName = determineQualifiedName(type, enclosingElement);
-=======
+			if (type.getTypeArguments().isEmpty()) {
+				return qualifiedName;
+			}
+			StringBuilder name = new StringBuilder();
+			name.append(qualifiedName);
+			name.append("<").append(
+					type.getTypeArguments().stream().map((t) -> visit(t, descriptor)).collect(Collectors.joining(",")))
+					.append(">");
+			return name.toString();
+		}
+
+		private String determineQualifiedName(DeclaredType type, TypeElement enclosingElement) {
 			if (enclosingElement != null) {
 				return getQualifiedName(enclosingElement) + "$" + type.asElement().getSimpleName();
-			}
-			String qualifiedName = getQualifiedName(type.asElement());
->>>>>>> c6c139d9
-			if (type.getTypeArguments().isEmpty()) {
-				return qualifiedName;
-			}
-			StringBuilder name = new StringBuilder();
-			name.append(qualifiedName);
-<<<<<<< HEAD
-			name.append("<").append(type.getTypeArguments().stream()
-					.map((t) -> visit(t, descriptor)).collect(Collectors.joining(",")))
-=======
-			name.append("<")
-					.append(type.getTypeArguments().stream().map(TypeMirror::toString).collect(Collectors.joining(",")))
->>>>>>> c6c139d9
-					.append(">");
-			return name.toString();
-		}
-
-		private String determineQualifiedName(DeclaredType type,
-				TypeElement enclosingElement) {
-			if (enclosingElement != null) {
-				return getQualifiedName(enclosingElement) + "$"
-						+ type.asElement().getSimpleName();
 			}
 			return getQualifiedName(type.asElement());
 		}
@@ -338,8 +322,7 @@
 		}
 
 		public TypeMirror resolveGeneric(String parameterName) {
-			return this.generics.entrySet().stream()
-					.filter((e) -> getParameterName(e.getKey()).equals(parameterName))
+			return this.generics.entrySet().stream().filter((e) -> getParameterName(e.getKey()).equals(parameterName))
 					.findFirst().map(Entry::getValue).orElse(null);
 		}
 
@@ -347,8 +330,7 @@
 			if (variable instanceof TypeVariable) {
 				TypeVariable typeVariable = (TypeVariable) variable;
 				if (this.generics.keySet().stream()
-						.noneMatch((candidate) -> getParameterName(candidate)
-								.equals(getParameterName(typeVariable)))) {
+						.noneMatch((candidate) -> getParameterName(candidate).equals(getParameterName(typeVariable)))) {
 					this.generics.put(typeVariable, resolution);
 				}
 			}
