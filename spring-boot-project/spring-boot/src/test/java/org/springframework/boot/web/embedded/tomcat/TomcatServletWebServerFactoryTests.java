/*
 * Copyright 2012-2019 the original author or authors.
 *
 * Licensed under the Apache License, Version 2.0 (the "License");
 * you may not use this file except in compliance with the License.
 * You may obtain a copy of the License at
 *
 *      https://www.apache.org/licenses/LICENSE-2.0
 *
 * Unless required by applicable law or agreed to in writing, software
 * distributed under the License is distributed on an "AS IS" BASIS,
 * WITHOUT WARRANTIES OR CONDITIONS OF ANY KIND, either express or implied.
 * See the License for the specific language governing permissions and
 * limitations under the License.
 */

package org.springframework.boot.web.embedded.tomcat;

import java.io.File;
import java.io.IOException;
import java.net.URISyntaxException;
import java.net.URL;
import java.nio.charset.Charset;
import java.nio.charset.StandardCharsets;
import java.time.Duration;
import java.util.Arrays;
import java.util.HashMap;
import java.util.Locale;
import java.util.Map;
import java.util.concurrent.atomic.AtomicReference;

import javax.naming.InitialContext;
import javax.naming.NamingException;
import javax.servlet.MultipartConfigElement;
import javax.servlet.ServletContext;
import javax.servlet.ServletException;
import javax.servlet.ServletRegistration.Dynamic;
import javax.servlet.http.HttpServlet;
import javax.servlet.http.HttpServletRequest;
import javax.servlet.http.HttpServletResponse;

import org.apache.catalina.Container;
import org.apache.catalina.Context;
import org.apache.catalina.LifecycleEvent;
import org.apache.catalina.LifecycleListener;
import org.apache.catalina.LifecycleState;
import org.apache.catalina.Service;
import org.apache.catalina.SessionIdGenerator;
import org.apache.catalina.Valve;
import org.apache.catalina.connector.Connector;
import org.apache.catalina.core.AprLifecycleListener;
import org.apache.catalina.core.StandardContext;
import org.apache.catalina.core.StandardWrapper;
import org.apache.catalina.startup.Tomcat;
import org.apache.catalina.util.CharsetMapper;
import org.apache.catalina.valves.RemoteIpValve;
import org.apache.catalina.webresources.TomcatURLStreamHandlerFactory;
import org.apache.jasper.servlet.JspServlet;
import org.apache.tomcat.JarScanFilter;
import org.apache.tomcat.JarScanType;
import org.junit.After;
import org.junit.Rule;
import org.junit.Test;
import org.mockito.ArgumentCaptor;
import org.mockito.InOrder;

import org.springframework.boot.testsupport.rule.OutputCapture;
import org.springframework.boot.web.server.WebServerException;
import org.springframework.boot.web.servlet.ServletContextInitializer;
import org.springframework.boot.web.servlet.server.AbstractServletWebServerFactory;
import org.springframework.boot.web.servlet.server.AbstractServletWebServerFactoryTests;
import org.springframework.core.io.ByteArrayResource;
import org.springframework.http.HttpEntity;
import org.springframework.http.HttpHeaders;
import org.springframework.http.HttpStatus;
import org.springframework.http.MediaType;
import org.springframework.http.ResponseEntity;
import org.springframework.test.util.ReflectionTestUtils;
import org.springframework.util.FileSystemUtils;
import org.springframework.util.LinkedMultiValueMap;
import org.springframework.util.MultiValueMap;
import org.springframework.web.client.RestTemplate;

import static org.assertj.core.api.Assertions.assertThat;
import static org.assertj.core.api.Assertions.assertThatExceptionOfType;
import static org.assertj.core.api.Assertions.assertThatIllegalArgumentException;
import static org.mockito.ArgumentMatchers.any;
import static org.mockito.Mockito.inOrder;
import static org.mockito.Mockito.mock;
import static org.mockito.Mockito.verify;

/**
 * Tests for {@link TomcatServletWebServerFactory}.
 *
 * @author Phillip Webb
 * @author Dave Syer
 * @author Stephane Nicoll
 */
public class TomcatServletWebServerFactoryTests extends AbstractServletWebServerFactoryTests {

	@Rule
	public OutputCapture outputCapture = new OutputCapture();

	@Override
	protected TomcatServletWebServerFactory getFactory() {
		return new TomcatServletWebServerFactory(0);
	}

	@After
	public void restoreTccl() {
		ReflectionTestUtils.setField(TomcatURLStreamHandlerFactory.class, "instance", null);
		ReflectionTestUtils.setField(URL.class, "factory", null);
		Thread.currentThread().setContextClassLoader(getClass().getClassLoader());
	}

	// JMX MBean names clash if you get more than one Engine with the same name...
	@Test
	public void tomcatEngineNames() {
		TomcatServletWebServerFactory factory = getFactory();
		this.webServer = factory.getWebServer();
		factory.setPort(0);
		TomcatWebServer tomcatWebServer = (TomcatWebServer) factory.getWebServer();
		// Make sure that the names are different
		String firstName = ((TomcatWebServer) this.webServer).getTomcat().getEngine().getName();
		String secondName = tomcatWebServer.getTomcat().getEngine().getName();
		assertThat(firstName).as("Tomcat engines must have different names").isNotEqualTo(secondName);
		tomcatWebServer.stop();
	}

	@Test
	public void defaultTomcatListeners() {
		TomcatServletWebServerFactory factory = getFactory();
<<<<<<< HEAD
		if (AprLifecycleListener.isAprAvailable()) {
			assertThat(factory.getContextLifecycleListeners()).hasSize(1).first()
					.isInstanceOf(AprLifecycleListener.class);
		}
		else {
			assertThat(factory.getContextLifecycleListeners()).isEmpty();
		}
=======
		assertThat(factory.getContextLifecycleListeners()).hasSize(1).first().isInstanceOf(AprLifecycleListener.class);
>>>>>>> c6c139d9
	}

	@Test
	public void tomcatListeners() {
		TomcatServletWebServerFactory factory = getFactory();
		LifecycleListener[] listeners = new LifecycleListener[4];
		Arrays.setAll(listeners, (i) -> mock(LifecycleListener.class));
		factory.setContextLifecycleListeners(Arrays.asList(listeners[0], listeners[1]));
		factory.addContextLifecycleListeners(listeners[2], listeners[3]);
		this.webServer = factory.getWebServer();
		InOrder ordered = inOrder((Object[]) listeners);
		for (LifecycleListener listener : listeners) {
			ordered.verify(listener).lifecycleEvent(any(LifecycleEvent.class));
		}
	}

	@Test
	public void tomcatCustomizers() {
		TomcatServletWebServerFactory factory = getFactory();
		TomcatContextCustomizer[] listeners = new TomcatContextCustomizer[4];
		Arrays.setAll(listeners, (i) -> mock(TomcatContextCustomizer.class));
		factory.setTomcatContextCustomizers(Arrays.asList(listeners[0], listeners[1]));
		factory.addContextCustomizers(listeners[2], listeners[3]);
		this.webServer = factory.getWebServer();
		InOrder ordered = inOrder((Object[]) listeners);
		for (TomcatContextCustomizer listener : listeners) {
			ordered.verify(listener).customize(any(Context.class));
		}
	}

	@Test
	public void contextIsAddedToHostBeforeCustomizersAreCalled() {
		TomcatServletWebServerFactory factory = getFactory();
		TomcatContextCustomizer customizer = mock(TomcatContextCustomizer.class);
		factory.addContextCustomizers(customizer);
		this.webServer = factory.getWebServer();
		ArgumentCaptor<Context> contextCaptor = ArgumentCaptor.forClass(Context.class);
		verify(customizer).customize(contextCaptor.capture());
		assertThat(contextCaptor.getValue().getParent()).isNotNull();
	}

	@Test
	public void tomcatConnectorCustomizers() {
		TomcatServletWebServerFactory factory = getFactory();
		TomcatConnectorCustomizer[] listeners = new TomcatConnectorCustomizer[4];
		Arrays.setAll(listeners, (i) -> mock(TomcatConnectorCustomizer.class));
		factory.setTomcatConnectorCustomizers(Arrays.asList(listeners[0], listeners[1]));
		factory.addConnectorCustomizers(listeners[2], listeners[3]);
		this.webServer = factory.getWebServer();
		InOrder ordered = inOrder((Object[]) listeners);
		for (TomcatConnectorCustomizer listener : listeners) {
			ordered.verify(listener).customize(any(Connector.class));
		}
	}

	@Test
	public void tomcatAdditionalConnectors() {
		TomcatServletWebServerFactory factory = getFactory();
		Connector[] listeners = new Connector[4];
		Arrays.setAll(listeners, (i) -> new Connector());
		factory.addAdditionalTomcatConnectors(listeners);
		this.webServer = factory.getWebServer();
		Map<Service, Connector[]> connectors = ((TomcatWebServer) this.webServer).getServiceConnectors();
		assertThat(connectors.values().iterator().next().length).isEqualTo(listeners.length + 1);
	}

	@Test
	public void addNullAdditionalConnectorThrows() {
		TomcatServletWebServerFactory factory = getFactory();
		assertThatIllegalArgumentException()
				.isThrownBy(
						() -> factory.addAdditionalTomcatConnectors((Connector[]) null))
				.withMessageContaining("Connectors must not be null");
	}

	@Test
	public void sessionTimeout() {
		TomcatServletWebServerFactory factory = getFactory();
		factory.getSession().setTimeout(Duration.ofSeconds(10));
		assertTimeout(factory, 1);
	}

	@Test
	public void sessionTimeoutInMins() {
		TomcatServletWebServerFactory factory = getFactory();
		factory.getSession().setTimeout(Duration.ofMinutes(1));
		assertTimeout(factory, 1);
	}

	@Test
	public void noSessionTimeout() {
		TomcatServletWebServerFactory factory = getFactory();
		factory.getSession().setTimeout(null);
		assertTimeout(factory, -1);
	}

	@Test
	public void valve() {
		TomcatServletWebServerFactory factory = getFactory();
		Valve valve = mock(Valve.class);
		factory.addContextValves(valve);
		this.webServer = factory.getWebServer();
		verify(valve).setNext(any(Valve.class));
	}

	@Test
	public void setNullTomcatContextCustomizersThrows() {
		TomcatServletWebServerFactory factory = getFactory();
		assertThatIllegalArgumentException()
				.isThrownBy(() -> factory.setTomcatContextCustomizers(null))
				.withMessageContaining("TomcatContextCustomizers must not be null");
	}

	@Test
	public void addNullContextCustomizersThrows() {
		TomcatServletWebServerFactory factory = getFactory();
		assertThatIllegalArgumentException().isThrownBy(
				() -> factory.addContextCustomizers((TomcatContextCustomizer[]) null))
				.withMessageContaining("TomcatContextCustomizers must not be null");
	}

	@Test
	public void setNullTomcatConnectorCustomizersThrows() {
		TomcatServletWebServerFactory factory = getFactory();
		assertThatIllegalArgumentException()
				.isThrownBy(() -> factory.setTomcatConnectorCustomizers(null))
				.withMessageContaining("TomcatConnectorCustomizers must not be null");
	}

	@Test
	public void addNullConnectorCustomizersThrows() {
		TomcatServletWebServerFactory factory = getFactory();
		assertThatIllegalArgumentException().isThrownBy(
				() -> factory.addConnectorCustomizers((TomcatConnectorCustomizer[]) null))
				.withMessageContaining("TomcatConnectorCustomizers must not be null");
	}

	@Test
	public void uriEncoding() {
		TomcatServletWebServerFactory factory = getFactory();
		factory.setUriEncoding(StandardCharsets.US_ASCII);
		Tomcat tomcat = getTomcat(factory);
		Connector connector = ((TomcatWebServer) this.webServer).getServiceConnectors().get(tomcat.getService())[0];
		assertThat(connector.getURIEncoding()).isEqualTo("US-ASCII");
	}

	@Test
	public void defaultUriEncoding() {
		TomcatServletWebServerFactory factory = getFactory();
		Tomcat tomcat = getTomcat(factory);
		Connector connector = ((TomcatWebServer) this.webServer).getServiceConnectors().get(tomcat.getService())[0];
		assertThat(connector.getURIEncoding()).isEqualTo("UTF-8");
	}

	@Test
<<<<<<< HEAD
	public void primaryConnectorPortClashThrowsWebServerException() throws IOException {
=======
	public void primaryConnectorPortClashThrowsIllegalStateException() throws IOException {
>>>>>>> c6c139d9
		doWithBlockedPort((port) -> {
			TomcatServletWebServerFactory factory = getFactory();
			factory.setPort(port);
			assertThatExceptionOfType(WebServerException.class).isThrownBy(() -> {
				this.webServer = factory.getWebServer();
				this.webServer.start();
			});
		});
	}

	@Test
	public void startupFailureDoesNotResultInUnstoppedThreadsBeingReported() throws IOException {
		super.portClashOfPrimaryConnectorResultsInPortInUseException();
		String string = this.outputCapture.toString();
		assertThat(string).doesNotContain("appears to have started a thread named [main]");
	}

	@Test
	public void stopCalledWithoutStart() {
		TomcatServletWebServerFactory factory = getFactory();
		this.webServer = factory.getWebServer(exampleServletRegistration());
		this.webServer.stop();
		Tomcat tomcat = ((TomcatWebServer) this.webServer).getTomcat();
		assertThat(tomcat.getServer().getState()).isSameAs(LifecycleState.DESTROYED);
	}

	@Override
	protected void addConnector(int port, AbstractServletWebServerFactory factory) {
		Connector connector = new Connector("org.apache.coyote.http11.Http11NioProtocol");
		connector.setPort(port);
		((TomcatServletWebServerFactory) factory).addAdditionalTomcatConnectors(connector);
	}

	@Test
	public void useForwardHeaders() throws Exception {
		TomcatServletWebServerFactory factory = getFactory();
		factory.addContextValves(new RemoteIpValve());
		assertForwardHeaderIsUsed(factory);
	}

	@Test
	public void disableDoesNotSaveSessionFiles() throws Exception {
		File baseDir = this.temporaryFolder.newFolder();
		TomcatServletWebServerFactory factory = getFactory();
		// If baseDir is not set SESSIONS.ser is written to a different temp directory
		// each time. By setting it we can really ensure that data isn't saved
		factory.setBaseDirectory(baseDir);
		this.webServer = factory.getWebServer(sessionServletRegistration());
		this.webServer.start();
		String s1 = getResponse(getLocalUrl("/session"));
		String s2 = getResponse(getLocalUrl("/session"));
		this.webServer.stop();
		this.webServer = factory.getWebServer(sessionServletRegistration());
		this.webServer.start();
		String s3 = getResponse(getLocalUrl("/session"));
		String message = "Session error s1=" + s1 + " s2=" + s2 + " s3=" + s3;
		assertThat(s2.split(":")[0]).as(message).isEqualTo(s1.split(":")[1]);
		assertThat(s3.split(":")[0]).as(message).isNotEqualTo(s2.split(":")[1]);
	}

	@Test
	public void jndiLookupsCanBePerformedDuringApplicationContextRefresh() throws NamingException {
		Thread.currentThread().setContextClassLoader(getClass().getClassLoader());
		TomcatServletWebServerFactory factory = new TomcatServletWebServerFactory(0) {

			@Override
			protected TomcatWebServer getTomcatWebServer(Tomcat tomcat) {
				tomcat.enableNaming();
				return super.getTomcatWebServer(tomcat);
			}

		};
		// Server is created in onRefresh
		this.webServer = factory.getWebServer();
		// Lookups should now be possible
		new InitialContext().lookup("java:comp/env");
		// Called in finishRefresh, giving us an opportunity to remove the context binding
		// and avoid a leak
		this.webServer.start();
		// Lookups should no longer be possible
		assertThatExceptionOfType(NamingException.class)
				.isThrownBy(() -> new InitialContext().lookup("java:comp/env"));
	}

	@Test
	public void defaultLocaleCharsetMappingsAreOverridden() {
		TomcatServletWebServerFactory factory = getFactory();
		this.webServer = factory.getWebServer();
		// override defaults, see org.apache.catalina.util.CharsetMapperDefault.properties
		assertThat(getCharset(Locale.ENGLISH)).isEqualTo(StandardCharsets.UTF_8);
		assertThat(getCharset(Locale.FRENCH)).isEqualTo(StandardCharsets.UTF_8);
	}

	@Test
	public void sessionIdGeneratorIsConfiguredWithAttributesFromTheManager() {
		System.setProperty("jvmRoute", "test");
		try {
			TomcatServletWebServerFactory factory = getFactory();
			this.webServer = factory.getWebServer();
			this.webServer.start();
		}
		finally {
			System.clearProperty("jvmRoute");
		}
		Tomcat tomcat = ((TomcatWebServer) this.webServer).getTomcat();
		Context context = (Context) tomcat.getHost().findChildren()[0];
		SessionIdGenerator sessionIdGenerator = context.getManager().getSessionIdGenerator();
		assertThat(sessionIdGenerator).isInstanceOf(LazySessionIdGenerator.class);
		assertThat(sessionIdGenerator.getJvmRoute()).isEqualTo("test");
	}

	@Test
	public void tldSkipPatternsShouldBeAppliedToContextJarScanner() {
		TomcatServletWebServerFactory factory = getFactory();
		factory.addTldSkipPatterns("foo.jar", "bar.jar");
		this.webServer = factory.getWebServer();
		this.webServer.start();
		Tomcat tomcat = ((TomcatWebServer) this.webServer).getTomcat();
		Context context = (Context) tomcat.getHost().findChildren()[0];
		JarScanFilter jarScanFilter = context.getJarScanner().getJarScanFilter();
<<<<<<< HEAD
		assertThat(jarScanFilter.check(JarScanType.TLD, "foo.jar")).isFalse();
		assertThat(jarScanFilter.check(JarScanType.TLD, "bar.jar")).isFalse();
		assertThat(jarScanFilter.check(JarScanType.TLD, "test.jar")).isTrue();
=======
		Set<String> tldSkipSet = (Set<String>) ReflectionTestUtils.getField(jarScanFilter, "tldSkipSet");
		assertThat(tldSkipSet).contains("foo.jar", "bar.jar");
>>>>>>> c6c139d9
	}

	@Test
	public void customTomcatHttpOnlyCookie() {
		TomcatServletWebServerFactory factory = getFactory();
		factory.getSession().getCookie().setHttpOnly(false);
		this.webServer = factory.getWebServer();
		this.webServer.start();
		Tomcat tomcat = ((TomcatWebServer) this.webServer).getTomcat();
		Context context = (Context) tomcat.getHost().findChildren()[0];
		assertThat(context.getUseHttpOnly()).isFalse();
	}

	@Test
	public void exceptionThrownOnLoadFailureWhenFailCtxIfServletStartFailsIsTrue() {
		TomcatServletWebServerFactory factory = getFactory();
		factory.addContextCustomizers((context) -> {
			if (context instanceof StandardContext) {
				((StandardContext) context).setFailCtxIfServletStartFails(true);
			}
		});
<<<<<<< HEAD
		this.webServer = factory.getWebServer((context) -> context
				.addServlet("failing", FailingServlet.class).setLoadOnStartup(0));
		assertThatExceptionOfType(WebServerException.class)
				.isThrownBy(this.webServer::start);
	}

	@Test
	public void exceptionThrownOnLoadFailureWhenFailCtxIfServletStartFailsIsFalse() {
		TomcatServletWebServerFactory factory = getFactory();
		factory.addContextCustomizers((context) -> {
			if (context instanceof StandardContext) {
				((StandardContext) context).setFailCtxIfServletStartFails(false);
			}
		});
		this.webServer = factory.getWebServer((context) -> context
				.addServlet("failing", FailingServlet.class).setLoadOnStartup(0));
=======
		this.webServer = factory
				.getWebServer((context) -> context.addServlet("failing", FailingServlet.class).setLoadOnStartup(0));
		this.thrown.expect(WebServerException.class);
>>>>>>> c6c139d9
		this.webServer.start();
	}

	@Test
<<<<<<< HEAD
	public void referenceClearingIsDisabled() {
		TomcatServletWebServerFactory factory = getFactory();
		this.webServer = factory.getWebServer();
		this.webServer.start();
		Tomcat tomcat = ((TomcatWebServer) this.webServer).getTomcat();
		StandardContext context = (StandardContext) tomcat.getHost().findChildren()[0];
		assertThat(context.getClearReferencesObjectStreamClassCaches()).isFalse();
		assertThat(context.getClearReferencesRmiTargets()).isFalse();
		assertThat(context.getClearReferencesThreadLocals()).isFalse();
	}

	@Test
	public void nonExistentUploadDirectoryIsCreatedUponMultipartUpload()
			throws IOException, URISyntaxException {
=======
	public void nonExistentUploadDirectoryIsCreatedUponMultipartUpload() throws IOException, URISyntaxException {
>>>>>>> c6c139d9
		TomcatServletWebServerFactory factory = new TomcatServletWebServerFactory(0);
		AtomicReference<ServletContext> servletContextReference = new AtomicReference<>();
		factory.addInitializers(new ServletContextInitializer() {

			@Override
			public void onStartup(ServletContext servletContext) throws ServletException {
				servletContextReference.set(servletContext);
				Dynamic servlet = servletContext.addServlet("upload", new HttpServlet() {

					@Override
					protected void doPost(HttpServletRequest req, HttpServletResponse resp)
							throws ServletException, IOException {
						req.getParts();
					}

				});
				servlet.addMapping("/upload");
				servlet.setMultipartConfig(new MultipartConfigElement((String) null));
			}

		});
		this.webServer = factory.getWebServer();
		this.webServer.start();
		File temp = (File) servletContextReference.get().getAttribute(ServletContext.TEMPDIR);
		FileSystemUtils.deleteRecursively(temp);
		RestTemplate restTemplate = new RestTemplate();
		HttpHeaders headers = new HttpHeaders();
		MultiValueMap<String, Object> body = new LinkedMultiValueMap<>();
		body.add("file", new ByteArrayResource(new byte[1024 * 1024]));
		headers.setContentType(MediaType.MULTIPART_FORM_DATA);
		HttpEntity<MultiValueMap<String, Object>> requestEntity = new HttpEntity<>(body, headers);
		ResponseEntity<String> response = restTemplate.postForEntity(getLocalUrl("/upload"), requestEntity,
				String.class);
		assertThat(response.getStatusCode()).isEqualTo(HttpStatus.OK);
	}

	@Test
	public void exceptionThrownOnContextListenerDestroysServer() {
		TomcatServletWebServerFactory factory = new TomcatServletWebServerFactory(0) {

			@Override
			protected TomcatWebServer getTomcatWebServer(Tomcat tomcat) {
				try {
					return super.getTomcatWebServer(tomcat);
				}
				finally {
					assertThat(tomcat.getServer().getState())
							.isEqualTo(LifecycleState.DESTROYED);
				}
			}

		};
		assertThatExceptionOfType(WebServerException.class)
				.isThrownBy(() -> factory.getWebServer((context) -> context
						.addListener(new FailingServletContextListener())));
	}

	@Override
	protected JspServlet getJspServlet() throws ServletException {
		Tomcat tomcat = ((TomcatWebServer) this.webServer).getTomcat();
		Container container = tomcat.getHost().findChildren()[0];
		StandardWrapper standardWrapper = (StandardWrapper) container.findChild("jsp");
		if (standardWrapper == null) {
			return null;
		}
		standardWrapper.load();
		return (JspServlet) standardWrapper.getServlet();
	}

	@Override
	protected Map<String, String> getActualMimeMappings() {
<<<<<<< HEAD
		Context context = (Context) ((TomcatWebServer) this.webServer).getTomcat()
				.getHost().findChildren()[0];
		Map<String, String> mimeMappings = new HashMap<>();
		for (String extension : context.findMimeMappings()) {
			mimeMappings.put(extension, context.findMimeMapping(extension));
		}
		return mimeMappings;
=======
		Context context = (Context) ((TomcatWebServer) this.webServer).getTomcat().getHost().findChildren()[0];
		return (Map<String, String>) ReflectionTestUtils.getField(context, "mimeMappings");
>>>>>>> c6c139d9
	}

	@Override
	protected Charset getCharset(Locale locale) {
		Context context = (Context) ((TomcatWebServer) this.webServer).getTomcat().getHost().findChildren()[0];
		CharsetMapper mapper = ((TomcatEmbeddedContext) context).getCharsetMapper();
		String charsetName = mapper.getCharset(locale);
		return (charsetName != null) ? Charset.forName(charsetName) : null;
	}

	private void assertTimeout(TomcatServletWebServerFactory factory, int expected) {
		Tomcat tomcat = getTomcat(factory);
		Context context = (Context) tomcat.getHost().findChildren()[0];
		assertThat(context.getSessionTimeout()).isEqualTo(expected);
	}

	private Tomcat getTomcat(TomcatServletWebServerFactory factory) {
		this.webServer = factory.getWebServer();
		return ((TomcatWebServer) this.webServer).getTomcat();
	}

	@Override
	protected void handleExceptionCausedByBlockedPort(RuntimeException ex, int blockedPort) {
		assertThat(ex).isInstanceOf(ConnectorStartFailedException.class);
		assertThat(((ConnectorStartFailedException) ex).getPort()).isEqualTo(blockedPort);
	}

}<|MERGE_RESOLUTION|>--- conflicted
+++ resolved
@@ -130,7 +130,6 @@
 	@Test
 	public void defaultTomcatListeners() {
 		TomcatServletWebServerFactory factory = getFactory();
-<<<<<<< HEAD
 		if (AprLifecycleListener.isAprAvailable()) {
 			assertThat(factory.getContextLifecycleListeners()).hasSize(1).first()
 					.isInstanceOf(AprLifecycleListener.class);
@@ -138,9 +137,6 @@
 		else {
 			assertThat(factory.getContextLifecycleListeners()).isEmpty();
 		}
-=======
-		assertThat(factory.getContextLifecycleListeners()).hasSize(1).first().isInstanceOf(AprLifecycleListener.class);
->>>>>>> c6c139d9
 	}
 
 	@Test
@@ -210,9 +206,7 @@
 	@Test
 	public void addNullAdditionalConnectorThrows() {
 		TomcatServletWebServerFactory factory = getFactory();
-		assertThatIllegalArgumentException()
-				.isThrownBy(
-						() -> factory.addAdditionalTomcatConnectors((Connector[]) null))
+		assertThatIllegalArgumentException().isThrownBy(() -> factory.addAdditionalTomcatConnectors((Connector[]) null))
 				.withMessageContaining("Connectors must not be null");
 	}
 
@@ -249,32 +243,30 @@
 	@Test
 	public void setNullTomcatContextCustomizersThrows() {
 		TomcatServletWebServerFactory factory = getFactory();
+		assertThatIllegalArgumentException().isThrownBy(() -> factory.setTomcatContextCustomizers(null))
+				.withMessageContaining("TomcatContextCustomizers must not be null");
+	}
+
+	@Test
+	public void addNullContextCustomizersThrows() {
+		TomcatServletWebServerFactory factory = getFactory();
 		assertThatIllegalArgumentException()
-				.isThrownBy(() -> factory.setTomcatContextCustomizers(null))
+				.isThrownBy(() -> factory.addContextCustomizers((TomcatContextCustomizer[]) null))
 				.withMessageContaining("TomcatContextCustomizers must not be null");
 	}
 
 	@Test
-	public void addNullContextCustomizersThrows() {
-		TomcatServletWebServerFactory factory = getFactory();
-		assertThatIllegalArgumentException().isThrownBy(
-				() -> factory.addContextCustomizers((TomcatContextCustomizer[]) null))
-				.withMessageContaining("TomcatContextCustomizers must not be null");
-	}
-
-	@Test
 	public void setNullTomcatConnectorCustomizersThrows() {
 		TomcatServletWebServerFactory factory = getFactory();
+		assertThatIllegalArgumentException().isThrownBy(() -> factory.setTomcatConnectorCustomizers(null))
+				.withMessageContaining("TomcatConnectorCustomizers must not be null");
+	}
+
+	@Test
+	public void addNullConnectorCustomizersThrows() {
+		TomcatServletWebServerFactory factory = getFactory();
 		assertThatIllegalArgumentException()
-				.isThrownBy(() -> factory.setTomcatConnectorCustomizers(null))
-				.withMessageContaining("TomcatConnectorCustomizers must not be null");
-	}
-
-	@Test
-	public void addNullConnectorCustomizersThrows() {
-		TomcatServletWebServerFactory factory = getFactory();
-		assertThatIllegalArgumentException().isThrownBy(
-				() -> factory.addConnectorCustomizers((TomcatConnectorCustomizer[]) null))
+				.isThrownBy(() -> factory.addConnectorCustomizers((TomcatConnectorCustomizer[]) null))
 				.withMessageContaining("TomcatConnectorCustomizers must not be null");
 	}
 
@@ -296,11 +288,7 @@
 	}
 
 	@Test
-<<<<<<< HEAD
 	public void primaryConnectorPortClashThrowsWebServerException() throws IOException {
-=======
-	public void primaryConnectorPortClashThrowsIllegalStateException() throws IOException {
->>>>>>> c6c139d9
 		doWithBlockedPort((port) -> {
 			TomcatServletWebServerFactory factory = getFactory();
 			factory.setPort(port);
@@ -381,8 +369,7 @@
 		// and avoid a leak
 		this.webServer.start();
 		// Lookups should no longer be possible
-		assertThatExceptionOfType(NamingException.class)
-				.isThrownBy(() -> new InitialContext().lookup("java:comp/env"));
+		assertThatExceptionOfType(NamingException.class).isThrownBy(() -> new InitialContext().lookup("java:comp/env"));
 	}
 
 	@Test
@@ -421,14 +408,9 @@
 		Tomcat tomcat = ((TomcatWebServer) this.webServer).getTomcat();
 		Context context = (Context) tomcat.getHost().findChildren()[0];
 		JarScanFilter jarScanFilter = context.getJarScanner().getJarScanFilter();
-<<<<<<< HEAD
 		assertThat(jarScanFilter.check(JarScanType.TLD, "foo.jar")).isFalse();
 		assertThat(jarScanFilter.check(JarScanType.TLD, "bar.jar")).isFalse();
 		assertThat(jarScanFilter.check(JarScanType.TLD, "test.jar")).isTrue();
-=======
-		Set<String> tldSkipSet = (Set<String>) ReflectionTestUtils.getField(jarScanFilter, "tldSkipSet");
-		assertThat(tldSkipSet).contains("foo.jar", "bar.jar");
->>>>>>> c6c139d9
 	}
 
 	@Test
@@ -450,11 +432,9 @@
 				((StandardContext) context).setFailCtxIfServletStartFails(true);
 			}
 		});
-<<<<<<< HEAD
-		this.webServer = factory.getWebServer((context) -> context
-				.addServlet("failing", FailingServlet.class).setLoadOnStartup(0));
-		assertThatExceptionOfType(WebServerException.class)
-				.isThrownBy(this.webServer::start);
+		this.webServer = factory
+				.getWebServer((context) -> context.addServlet("failing", FailingServlet.class).setLoadOnStartup(0));
+		assertThatExceptionOfType(WebServerException.class).isThrownBy(this.webServer::start);
 	}
 
 	@Test
@@ -465,18 +445,12 @@
 				((StandardContext) context).setFailCtxIfServletStartFails(false);
 			}
 		});
-		this.webServer = factory.getWebServer((context) -> context
-				.addServlet("failing", FailingServlet.class).setLoadOnStartup(0));
-=======
 		this.webServer = factory
 				.getWebServer((context) -> context.addServlet("failing", FailingServlet.class).setLoadOnStartup(0));
-		this.thrown.expect(WebServerException.class);
->>>>>>> c6c139d9
-		this.webServer.start();
-	}
-
-	@Test
-<<<<<<< HEAD
+		this.webServer.start();
+	}
+
+	@Test
 	public void referenceClearingIsDisabled() {
 		TomcatServletWebServerFactory factory = getFactory();
 		this.webServer = factory.getWebServer();
@@ -489,11 +463,7 @@
 	}
 
 	@Test
-	public void nonExistentUploadDirectoryIsCreatedUponMultipartUpload()
-			throws IOException, URISyntaxException {
-=======
 	public void nonExistentUploadDirectoryIsCreatedUponMultipartUpload() throws IOException, URISyntaxException {
->>>>>>> c6c139d9
 		TomcatServletWebServerFactory factory = new TomcatServletWebServerFactory(0);
 		AtomicReference<ServletContext> servletContextReference = new AtomicReference<>();
 		factory.addInitializers(new ServletContextInitializer() {
@@ -540,15 +510,13 @@
 					return super.getTomcatWebServer(tomcat);
 				}
 				finally {
-					assertThat(tomcat.getServer().getState())
-							.isEqualTo(LifecycleState.DESTROYED);
+					assertThat(tomcat.getServer().getState()).isEqualTo(LifecycleState.DESTROYED);
 				}
 			}
 
 		};
-		assertThatExceptionOfType(WebServerException.class)
-				.isThrownBy(() -> factory.getWebServer((context) -> context
-						.addListener(new FailingServletContextListener())));
+		assertThatExceptionOfType(WebServerException.class).isThrownBy(
+				() -> factory.getWebServer((context) -> context.addListener(new FailingServletContextListener())));
 	}
 
 	@Override
@@ -565,18 +533,12 @@
 
 	@Override
 	protected Map<String, String> getActualMimeMappings() {
-<<<<<<< HEAD
-		Context context = (Context) ((TomcatWebServer) this.webServer).getTomcat()
-				.getHost().findChildren()[0];
+		Context context = (Context) ((TomcatWebServer) this.webServer).getTomcat().getHost().findChildren()[0];
 		Map<String, String> mimeMappings = new HashMap<>();
 		for (String extension : context.findMimeMappings()) {
 			mimeMappings.put(extension, context.findMimeMapping(extension));
 		}
 		return mimeMappings;
-=======
-		Context context = (Context) ((TomcatWebServer) this.webServer).getTomcat().getHost().findChildren()[0];
-		return (Map<String, String>) ReflectionTestUtils.getField(context, "mimeMappings");
->>>>>>> c6c139d9
 	}
 
 	@Override
