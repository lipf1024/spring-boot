[[boot-features]]
= Spring Boot Features
include::attributes.adoc[]

This section dives into the details of Spring Boot.
Here you can learn about the key features that you may want to use and customize.
If you have not already done so, you might want to read the "<<getting-started.adoc#getting-started>>" and "<<using-spring-boot.adoc#using-boot>>" sections, so that you have a good grounding of the basics.



[[boot-features-spring-application]]
== SpringApplication
The `SpringApplication` class provides a convenient way to bootstrap a Spring application that is started from a `main()` method.
In many situations, you can delegate to the static `SpringApplication.run` method, as shown in the following example:

[source,java,indent=0]
----
	public static void main(String[] args) {
		SpringApplication.run(MySpringConfiguration.class, args);
	}
----

When your application starts, you should see something similar to the following output:

[indent=0,subs="attributes"]
----
  .   ____          _            __ _ _
 /\\ / ___'_ __ _ _(_)_ __  __ _ \ \ \ \
( ( )\___ | '_ | '_| | '_ \/ _` | \ \ \ \
 \\/  ___)| |_)| | | | | || (_| |  ) ) ) )
  '  |____| .__|_| |_|_| |_\__, | / / / /
 =========|_|==============|___/=/_/_/_/
 :: Spring Boot ::   v{spring-boot-version}

2019-04-31 13:09:54.117  INFO 56603 --- [           main] o.s.b.s.app.SampleApplication            : Starting SampleApplication v0.1.0 on mycomputer with PID 56603 (/apps/myapp.jar started by pwebb)
2019-04-31 13:09:54.166  INFO 56603 --- [           main] ationConfigServletWebServerApplicationContext : Refreshing org.springframework.boot.web.servlet.context.AnnotationConfigServletWebServerApplicationContext@6e5a8246: startup date [Wed Jul 31 00:08:16 PDT 2013]; root of context hierarchy
2019-04-01 13:09:56.912  INFO 41370 --- [           main] .t.TomcatServletWebServerFactory : Server initialized with port: 8080
2019-04-01 13:09:57.501  INFO 41370 --- [           main] o.s.b.s.app.SampleApplication            : Started SampleApplication in 2.992 seconds (JVM running for 3.658)
----

By default, `INFO` logging messages are shown, including some relevant startup details, such as the user that launched the application.
If you need a log level other than `INFO`, you can set it, as described in <<boot-features-custom-log-levels>>.
The application version is determined using the implementation version from the main application class's package.
Startup information logging can be turned off by setting `spring.main.log-startup-info` to `false`.
This will also turn off logging of the application's active profiles.

TIP: To add additional logging during startup, you can override `logStartupInfo(boolean)` in a subclass of `SpringApplication`.


[[boot-features-startup-failure]]
=== Startup Failure
If your application fails to start, registered `FailureAnalyzers` get a chance to provide a dedicated error message and a concrete action to fix the problem.
For instance, if you start a web application on port `8080` and that port is already in use, you should see something similar to the following message:

[indent=0]
----
	***************************
	APPLICATION FAILED TO START
	***************************

	Description:

	Embedded servlet container failed to start. Port 8080 was already in use.

	Action:

	Identify and stop the process that's listening on port 8080 or configure this application to listen on another port.
----

NOTE: Spring Boot provides numerous `FailureAnalyzer` implementations, and you can <<howto.adoc#howto-failure-analyzer,add your own>>.

If no failure analyzers are able to handle the exception, you can still display the full conditions report to better understand what went wrong.
To do so, you need to <<boot-features-external-config,enable the `debug` property>> or <<boot-features-custom-log-levels,enable `DEBUG` logging>> for `org.springframework.boot.autoconfigure.logging.ConditionEvaluationReportLoggingListener`.

For instance, if you are running your application by using `java -jar`, you can enable the `debug` property as follows:

[indent=0,subs="attributes"]
----
	$ java -jar myproject-0.0.1-SNAPSHOT.jar --debug
----



[[boot-features-lazy-initialization]]
=== Lazy Initialization
`SpringApplication` allows an application to be initialized lazily.
When lazy initialization is enabled, beans are created as they are needed rather than during application startup.
As a result, enabling lazy initialization can reduce the time that it takes your application to start.
In a web application, enabling lazy initialization will result in many web-related beans not being initialized until an HTTP request is received.

A downside of lazy initialization is that it can delay the discovery of a problem with the application.
If a misconfigured bean is initialized lazily, a failure will no longer occur during startup and the problem will only become apparent when the bean is initialized.
Care must also be taken to ensure that the JVM has sufficient memory to accommodate all of the application's beans and not just those that are initialized during startup.
For these reasons, lazy initialization is not enabled by default and it is recommended that fine-tuning of the JVM's heap size is done before enabling lazy initialization.

Lazy initialization can be enabled programmatically using the `lazyInitialization` method on `SpringApplicationBuilder` or the `setLazyInitialization` method on `SpringApplication`.
Alternatively, it can be enabled using the configprop:spring.main.lazy-initialization[] property as shown in the following example:

[source,yaml,indent=0,configprops,configblocks]
----
	spring:
	  main:
	    lazy-initialization: true
----

TIP: If you want to disable lazy initialization for certain beans while using lazy initialization for the rest of the application, you can explicitly set their lazy attribute to false using the `@Lazy(false)` annotation.



[[boot-features-banner]]
=== Customizing the Banner
The banner that is printed on start up can be changed by adding a `banner.txt` file to your classpath or by setting the configprop:spring.banner.location[] property to the location of such a file.
If the file has an encoding other than UTF-8, you can set `spring.banner.charset`.
In addition to a text file, you can also add a `banner.gif`, `banner.jpg`, or `banner.png` image file to your classpath or set the configprop:spring.banner.image.location[] property.
Images are converted into an ASCII art representation and printed above any text banner.

Inside your `banner.txt` file, you can use any of the following placeholders:

.Banner variables
|===
| Variable | Description

| `${application.version}`
| The version number of your application, as declared in `MANIFEST.MF`.
  For example, `Implementation-Version: 1.0` is printed as `1.0`.

| `${application.formatted-version}`
| The version number of your application, as declared in `MANIFEST.MF` and formatted for display (surrounded with brackets and prefixed with `v`).
  For example `(v1.0)`.

| `${spring-boot.version}`
| The Spring Boot version that you are using.
  For example `{spring-boot-version}`.

| `${spring-boot.formatted-version}`
| The Spring Boot version that you are using, formatted for display (surrounded with brackets and prefixed with `v`).
  For example `(v{spring-boot-version})`.

| `${Ansi.NAME}` (or `${AnsiColor.NAME}`, `${AnsiBackground.NAME}`, `${AnsiStyle.NAME}`)
| Where `NAME` is the name of an ANSI escape code.
  See {spring-boot-module-code}/ansi/AnsiPropertySource.java[`AnsiPropertySource`] for details.

| `${application.title}`
| The title of your application, as declared in `MANIFEST.MF`.
  For example `Implementation-Title: MyApp` is printed as `MyApp`.
|===

TIP: The `SpringApplication.setBanner(...)` method can be used if you want to generate a banner programmatically.
Use the `org.springframework.boot.Banner` interface and implement your own `printBanner()` method.

You can also use the configprop:spring.main.banner-mode[] property to determine if the banner has to be printed on `System.out` (`console`), sent to the configured logger (`log`), or not produced at all (`off`).

The printed banner is registered as a singleton bean under the following name: `springBootBanner`.



[[boot-features-customizing-spring-application]]
=== Customizing SpringApplication
If the `SpringApplication` defaults are not to your taste, you can instead create a local instance and customize it.
For example, to turn off the banner, you could write:

[source,java,indent=0]
----
	public static void main(String[] args) {
		SpringApplication app = new SpringApplication(MySpringConfiguration.class);
		app.setBannerMode(Banner.Mode.OFF);
		app.run(args);
	}
----

NOTE: The constructor arguments passed to `SpringApplication` are configuration sources for Spring beans.
In most cases, these are references to `@Configuration` classes, but they could also be references to XML configuration or to packages that should be scanned.

It is also possible to configure the `SpringApplication` by using an `application.properties` file.
See _<<boot-features-external-config>>_ for details.

For a complete list of the configuration options, see the {spring-boot-module-api}/SpringApplication.html[`SpringApplication` Javadoc].



[[boot-features-fluent-builder-api]]
=== Fluent Builder API
If you need to build an `ApplicationContext` hierarchy (multiple contexts with a parent/child relationship) or if you prefer using a "`fluent`" builder API, you can use the `SpringApplicationBuilder`.

The `SpringApplicationBuilder` lets you chain together multiple method calls and includes `parent` and `child` methods that let you create a hierarchy, as shown in the following example:

[source,java,indent=0]
----
include::{code-examples}/builder/SpringApplicationBuilderExample.java[tag=hierarchy]
----

NOTE: There are some restrictions when creating an `ApplicationContext` hierarchy.
For example, Web components *must* be contained within the child context, and the same `Environment` is used for both parent and child contexts.
See the {spring-boot-module-api}/builder/SpringApplicationBuilder.html[`SpringApplicationBuilder` Javadoc] for full details.



[[boot-features-application-availability]]
=== Application Availability
When deployed on platforms, applications can provide information about their availability to the platform using infrastructure such as https://kubernetes.io/docs/tasks/configure-pod-container/configure-liveness-readiness-startup-probes/[Kubernetes Probes].
Spring Boot includes out-of-the box support for the commonly used "`liveness`" and "`readiness`" availability states.
If you are using Spring Boot's "`actuator`" support then these states are exposed as health endpoint groups.

In addition, you can also obtain availability states by injecting the `ApplicationAvailability` interface into your own beans.



[[boot-features-application-availability-liveness-state]]
==== Liveness State
The "`Liveness`" state of an application tells whether its internal state allows it to work correctly, or recover by itself if it's currently failing.
A broken "`Liveness`" state means that the application is in a state that it cannot recover from, and the infrastructure should restart the application.

NOTE: In general, the "Liveness" state should not be based on external checks, such as <<production-ready-features.adoc#production-ready-health, Health checks>>.
If it did, a failing external system (a database, a Web API, an external cache) would trigger massive restarts and cascading failures across the platform.

The internal state of Spring Boot applications is mostly represented by the Spring `ApplicationContext`.
If the application context has started successfully, Spring Boot assumes that the application is in a valid state.
An application is considered live as soon as the context has been refreshed, see <<boot-features-application-events-and-listeners, Spring Boot application lifecycle and related Application Events>>.



[[boot-features-application-availability-readiness-state]]
==== Readiness State
The "`Readiness`" state of an application tells whether the application is ready to handle traffic.
A failing "`Readiness`" state tells the platform that it should not route traffic to the application for now.
This typically happens during startup, while `CommandLineRunner` and `ApplicationRunner` components are being processed, or at any time if the application decides that it's too busy for additional traffic.

An application is considered ready as soon as application and command-line runners have been called, see <<boot-features-application-events-and-listeners, Spring Boot application lifecycle and related Application Events>>.

TIP: Tasks expected to run during startup should be executed by `CommandLineRunner` and `ApplicationRunner` components instead of using Spring component lifecycle callbacks such as `@PostConstruct`.



[[boot-features-application-availability-managing]]
==== Managing the Application Availability State
Application components can retrieve the current availability state at any time, by injecting the `ApplicationAvailability` interface and calling methods on it.
More often, applications will want to listen to state updates or update the state of the application.

For example, we can export the "Readiness" state of the application to a file so that a Kubernetes "exec Probe" can look at this file:

[source,java,indent=0]
----
    @Component
	public class ReadinessStateExporter {

		@EventListener
	    public void onStateChange(AvailabilityChangeEvent<ReadinessState> event) {
			switch (event.getState()) {
		    case ACCEPTING_TRAFFIC:
			    // create file /tmp/healthy
			break;
		    case REFUSING_TRAFFIC:
		    	// remove file /tmp/healthy
			break;
		    }
	    }

	}
----

We can also update the state of the application, when the application breaks and cannot recover:

[source,java,indent=0]
----
    @Component
	public class LocalCacheVerifier {

	    private final ApplicationEventPublisher eventPublisher;

	    public LocalCacheVerifier(ApplicationEventPublisher eventPublisher) {
            this.eventPublisher = eventPublisher;
	    }

	    public void checkLocalCache() {
	    	try {
	    		//...
	    	}
	    	catch (CacheCompletelyBrokenException ex) {
	    		AvailabilityChangeEvent.publish(this.eventPublisher, ex, LivenessState.BROKEN);
	    	}
	    }

	}
----

Spring Boot provides <<production-ready-features.adoc#production-ready-kubernetes-probes,Kubernetes HTTP probes for "Liveness" and "Readiness" with Actuator Health Endpoints>>.
You can get more guidance about <<deployment.adoc#cloud-deployment-kubernetes,deploying Spring Boot applications on Kubernetes in the dedicated section>>.



[[boot-features-application-events-and-listeners]]
=== Application Events and Listeners
In addition to the usual Spring Framework events, such as {spring-framework-api}/context/event/ContextRefreshedEvent.html[`ContextRefreshedEvent`], a `SpringApplication` sends some additional application events.

[NOTE]
====
Some events are actually triggered before the `ApplicationContext` is created, so you cannot register a listener on those as a `@Bean`.
You can register them with the `SpringApplication.addListeners(...)` method or the `SpringApplicationBuilder.listeners(...)` method.

If you want those listeners to be registered automatically, regardless of the way the application is created, you can add a `META-INF/spring.factories` file to your project and reference your listener(s) by using the `org.springframework.context.ApplicationListener` key, as shown in the following example:

[indent=0]
----
	org.springframework.context.ApplicationListener=com.example.project.MyListener
----

====

Application events are sent in the following order, as your application runs:

. An `ApplicationStartingEvent` is sent at the start of a run but before any processing, except for the registration of listeners and initializers.
. An `ApplicationEnvironmentPreparedEvent` is sent when the `Environment` to be used in the context is known but before the context is created.
. An `ApplicationContextInitializedEvent` is sent when the `ApplicationContext` is prepared and ApplicationContextInitializers have been called but before any bean definitions are loaded.
. An `ApplicationPreparedEvent` is sent just before the refresh is started but after bean definitions have been loaded.
. An `ApplicationStartedEvent` is sent after the context has been refreshed but before any application and command-line runners have been called.
. An `AvailabilityChangeEvent` is sent right after with `LivenessState.CORRECT` to indicate that the application is considered as live.
. An `ApplicationReadyEvent` is sent after any <<boot-features-command-line-runner,application and command-line runners>> have been called.
. An `AvailabilityChangeEvent` is sent right after with `ReadinessState.ACCEPTING_TRAFFIC` to indicate that the application is ready to service requests.
. An `ApplicationFailedEvent` is sent if there is an exception on startup.

The above list only includes ``SpringApplicationEvent``s that are tied to a `SpringApplication`.
In addition to these, the following events are also published after `ApplicationPreparedEvent` and before `ApplicationStartedEvent`:

- A `WebServerInitializedEvent` is sent after the `WebServer` is ready.
  `ServletWebServerInitializedEvent` and `ReactiveWebServerInitializedEvent` are the servlet and reactive variants respectively.
- A `ContextRefreshedEvent` is sent when an `ApplicationContext` is refreshed.

TIP: You often need not use application events, but it can be handy to know that they exist.
Internally, Spring Boot uses events to handle a variety of tasks.

NOTE: Event listeners should not run potentially lengthy tasks as they execute in the same thread by default.
Consider using <<boot-features-command-line-runner,application and command-line runners>> instead.

Application events are sent by using Spring Framework's event publishing mechanism.
Part of this mechanism ensures that an event published to the listeners in a child context is also published to the listeners in any ancestor contexts.
As a result of this, if your application uses a hierarchy of `SpringApplication` instances, a listener may receive multiple instances of the same type of application event.

To allow your listener to distinguish between an event for its context and an event for a descendant context, it should request that its application context is injected and then compare the injected context with the context of the event.
The context can be injected by implementing `ApplicationContextAware` or, if the listener is a bean, by using `@Autowired`.



[[boot-features-web-environment]]
=== Web Environment
A `SpringApplication` attempts to create the right type of `ApplicationContext` on your behalf.
The algorithm used to determine a `WebApplicationType` is the following:

* If Spring MVC is present, an `AnnotationConfigServletWebServerApplicationContext` is used
* If Spring MVC is not present and Spring WebFlux is present, an `AnnotationConfigReactiveWebServerApplicationContext` is used
* Otherwise, `AnnotationConfigApplicationContext` is used

This means that if you are using Spring MVC and the new `WebClient` from Spring WebFlux in the same application, Spring MVC will be used by default.
You can override that easily by calling `setWebApplicationType(WebApplicationType)`.

It is also possible to take complete control of the `ApplicationContext` type that is used by calling `setApplicationContextClass(...)`.

TIP: It is often desirable to call `setWebApplicationType(WebApplicationType.NONE)` when using `SpringApplication` within a JUnit test.



[[boot-features-application-arguments]]
=== Accessing Application Arguments
If you need to access the application arguments that were passed to `SpringApplication.run(...)`, you can inject a `org.springframework.boot.ApplicationArguments` bean.
The `ApplicationArguments` interface provides access to both the raw `String[]` arguments as well as parsed `option` and `non-option` arguments, as shown in the following example:

[source,java,indent=0]
----
	import org.springframework.boot.*;
	import org.springframework.beans.factory.annotation.*;
	import org.springframework.stereotype.*;

	@Component
	public class MyBean {

		@Autowired
		public MyBean(ApplicationArguments args) {
			boolean debug = args.containsOption("debug");
			List<String> files = args.getNonOptionArgs();
			// if run with "--debug logfile.txt" debug=true, files=["logfile.txt"]
		}

	}
----

TIP: Spring Boot also registers a `CommandLinePropertySource` with the Spring `Environment`.
This lets you also inject single application arguments by using the `@Value` annotation.



[[boot-features-command-line-runner]]
=== Using the ApplicationRunner or CommandLineRunner
If you need to run some specific code once the `SpringApplication` has started, you can implement the `ApplicationRunner` or `CommandLineRunner` interfaces.
Both interfaces work in the same way and offer a single `run` method, which is called just before `SpringApplication.run(...)` completes.

NOTE: This contract is well suited for tasks that should run after application startup but before it starts accepting traffic.


The `CommandLineRunner` interfaces provides access to application arguments as a string array, whereas the `ApplicationRunner` uses the `ApplicationArguments` interface discussed earlier.
The following example shows a `CommandLineRunner` with a `run` method:

[source,java,indent=0]
----
	import org.springframework.boot.*;
	import org.springframework.stereotype.*;

	@Component
	public class MyBean implements CommandLineRunner {

		public void run(String... args) {
			// Do something...
		}

	}
----

If several `CommandLineRunner` or `ApplicationRunner` beans are defined that must be called in a specific order, you can additionally implement the `org.springframework.core.Ordered` interface or use the `org.springframework.core.annotation.Order` annotation.



[[boot-features-application-exit]]
=== Application Exit
Each `SpringApplication` registers a shutdown hook with the JVM to ensure that the `ApplicationContext` closes gracefully on exit.
All the standard Spring lifecycle callbacks (such as the `DisposableBean` interface or the `@PreDestroy` annotation) can be used.

In addition, beans may implement the `org.springframework.boot.ExitCodeGenerator` interface if they wish to return a specific exit code when `SpringApplication.exit()` is called.
This exit code can then be passed to `System.exit()` to return it as a status code, as shown in the following example:

[source,java,indent=0]
----
include::{code-examples}/ExitCodeApplication.java[tag=example]
----

Also, the `ExitCodeGenerator` interface may be implemented by exceptions.
When such an exception is encountered, Spring Boot returns the exit code provided by the implemented `getExitCode()` method.



[[boot-features-application-admin]]
=== Admin Features
It is possible to enable admin-related features for the application by specifying the configprop:spring.application.admin.enabled[] property.
This exposes the {spring-boot-module-code}/admin/SpringApplicationAdminMXBean.java[`SpringApplicationAdminMXBean`] on the platform `MBeanServer`.
You could use this feature to administer your Spring Boot application remotely.
This feature could also be useful for any service wrapper implementation.

TIP: If you want to know on which HTTP port the application is running, get the property with a key of `local.server.port`.



[[boot-features-application-startup-tracking]]
=== Application Startup tracking
During the application startup, the `SpringApplication` and the `ApplicationContext` perform many tasks related to the application lifecycle,
the beans lifecycle or even processing application events.
With {spring-framework-api}/core/metrics/ApplicationStartup.html[ApplicationStartup`], Spring Framework  {spring-framework-docs}/core.html#context-functionality-startup[allows you track the application startup sequence with `StartupStep`s].
This data can be collected for profiling purposes, or just to have a better understanding of an application startup process.

You can choose an `ApplicationStartup` implementation when setting up the `SpringApplication` instance.
For example, to use the `BufferingApplicationStartup`, you could write:

[source,java,indent=0]
----
	public static void main(String[] args) {
		SpringApplication app = new SpringApplication(MySpringConfiguration.class);
		app.setApplicationStartup(new BufferingApplicationStartup(2048));
		app.run(args);
	}
----

The first available implementation, `FlightRecorderApplicationStartup` is provided by Spring Framework.
It adds Spring-specific startup events to a Java Flight Recorder session and is meant for profiling applications and correlating their Spring context lifecycle with JVM events (such as allocations, GCs, class loading...).
Once configured, you can record data by running the application with the Flight Recorder enabled:

[source,bash,indent=0]
----
	$ java -XX:StartFlightRecording:filename=recording.jfr,duration=10s -jar demo.jar
----

Spring Boot ships with the `BufferingApplicationStartup` variant; this implementation is meant for buffering the startup steps and draining them into an external metrics system.
Applications can ask for the bean of type `BufferingApplicationStartup` in any component.
Additionally, Spring Boot Actuator will <<production-ready-features.adoc#production-ready-endpoints, expose a `startup` endpoint to expose this information as a JSON document>>.

[[boot-features-external-config]]
== Externalized Configuration
Spring Boot lets you externalize your configuration so that you can work with the same application code in different environments.
You can use a variety of external configuration sources, include Java properties files, YAML files, environment variables, and command-line arguments.

Property values can be injected directly into your beans by using the `@Value` annotation, accessed through Spring's `Environment` abstraction, or be <<boot-features-external-config-typesafe-configuration-properties,bound to structured objects>> through `@ConfigurationProperties`.

Spring Boot uses a very particular `PropertySource` order that is designed to allow sensible overriding of values.
Properties are considered in the following order (with values from lower items overriding earlier ones):

. Default properties (specified by setting `SpringApplication.setDefaultProperties`).
. {spring-framework-api}/context/annotation/PropertySource.html[`@PropertySource`] annotations on your `@Configuration` classes.
  Please note that such property sources are not added to the `Environment` until the application context is being refreshed.
  This is too late to configure certain properties such as `+logging.*+` and `+spring.main.*+` which are read before refresh begins.
. Config data (such as `application.properties` files)
. A `RandomValuePropertySource` that has properties only in `+random.*+`.
. OS environment variables.
. Java System properties (`System.getProperties()`).
. JNDI attributes from `java:comp/env`.
. `ServletContext` init parameters.
. `ServletConfig` init parameters.
. Properties from `SPRING_APPLICATION_JSON` (inline JSON embedded in an environment variable or system property).
. Command line arguments.
. `properties` attribute on your tests.
  Available on {spring-boot-test-module-api}/context/SpringBootTest.html[`@SpringBootTest`] and the <<boot-features-testing-spring-boot-applications-testing-autoconfigured-tests,test annotations for testing a particular slice of your application>>.
. {spring-framework-api}/test/context/TestPropertySource.html[`@TestPropertySource`] annotations on your tests.
. <<using-spring-boot.adoc#using-boot-devtools-globalsettings,Devtools global settings properties>> in the `$HOME/.config/spring-boot` directory when devtools is active.

Config data files are considered in the following order:

. <<boot-features-external-config-files,Application properties>> packaged inside your jar (`application.properties` and YAML variants).
. <<boot-features-external-config-files-profile-specific,Profile-specific application properties>> packaged inside your jar (`application-\{profile}.properties` and YAML variants).
. <<boot-features-external-config-files,Application properties>> outside of your packaged jar (`application.properties` and YAML variants).
. <<boot-features-external-config-files-profile-specific,Profile-specific application properties>> outside of your packaged jar (`application-\{profile}.properties` and YAML variants).

To provide a concrete example, suppose you develop a `@Component` that uses a `name` property, as shown in the following example:

[source,java,indent=0]
----
	import org.springframework.stereotype.*;
	import org.springframework.beans.factory.annotation.*;

	@Component
	public class MyBean {

		@Value("${name}")
		private String name;

		// ...

	}
----

On your application classpath (for example, inside your jar) you can have an `application.properties` file that provides a sensible default property value for `name`.
When running in a new environment, an `application.properties` file can be provided outside of your jar that overrides the `name`.
For one-off testing, you can launch with a specific command line switch (for example, `java -jar app.jar --name="Spring"`).



[[boot-features-external-config-command-line-args]]
=== Accessing Command Line Properties
By default, `SpringApplication` converts any command line option arguments (that is, arguments starting with `--`, such as `--server.port=9000`) to a `property` and adds them to the Spring `Environment`.
As mentioned previously, command line properties always take precedence over file based property sources.

If you do not want command line properties to be added to the `Environment`, you can disable them by using `SpringApplication.setAddCommandLineProperties(false)`.



[[boot-features-external-config-application-json]]
=== JSON Application Properties
Environment variables and system properties often have restrictions that mean some property names cannot be used.
To help with this, Spring Boot allows you to encode a block of properties into a single JSON structure.

When your application starts, any `spring.application.json` or `SPRING_APPLICATION_JSON` properties will be parsed and added to the `Environment`.

For example, the `SPRING_APPLICATION_JSON` property can be supplied on the command line in a UN{asterisk}X shell as an environment variable:

[indent=0]
----
	$ SPRING_APPLICATION_JSON='{"acme":{"name":"test"}}' java -jar myapp.jar
----

In the preceding example, you end up with `acme.name=test` in the Spring `Environment`.

The same JSON can also be provided as a system property:

[indent=0]
----
	$ java -Dspring.application.json='{"acme":{"name":"test"}}' -jar myapp.jar
----

Or you could supply the JSON by using a command line argument:

[indent=0]
----
	$ java -jar myapp.jar --spring.application.json='{"acme":{"name":"test"}}'
----

If you are deploying to a classic Application Server, you could also use a JNDI variable named `java:comp/env/spring.application.json`.

NOTE: Although `null` values from the JSON will be added to the resulting property source, the `PropertySourcesPropertyResolver` treats `null` properties as missing values.
This means that the JSON cannot override properties from lower order property sources with a `null` value.



[[boot-features-external-config-application-property-files]]
[[boot-features-external-config-files]]
=== External Application Properties
Spring Boot will automatically find and load `application.properties` and `application.yaml` files from the following locations when your application starts:

. The classpath root
. The classpath `/config` package
. The current directory
. The `/config` subdirectory in the current directory
. Immediate child directories of the `/config` subdirectory

The list is ordered by precedence (with values from lower items overriding earlier ones).
Documents from the loaded files are added as `PropertySources` to the Spring `Environment`.

If you do not like `application` as the configuration file name, you can switch to another file name by specifying a configprop:spring.config.name[] environment property.
You can also refer to an explicit location by using the `spring.config.location` environment property (which is a comma-separated list of directory locations or file paths).
The following example shows how to specify a different file name:

[indent=0]
----
	$ java -jar myproject.jar --spring.config.name=myproject
----

The following example shows how to specify two locations:

[indent=0]
----
	$ java -jar myproject.jar --spring.config.location=optional:classpath:/default.properties,optional:classpath:/override.properties
----

TIP: Use the prefix `optional:` if the <<boot-features-external-config-optional-prefix,locations are optional>> and you don't mind if they don't exist.

WARNING: `spring.config.name` and `spring.config.location` are used very early to determine which files have to be loaded.
They must be defined as an environment property (typically an OS environment variable, a system property, or a command-line argument).

If `spring.config.location` contains directories (as opposed to files), they should end in `/` (at runtime they will be appended with the names generated from `spring.config.name` before being loaded).
Files specified in `spring.config.location` are used as-is.
Whether specified directly or contained in a directory, configuration files must include a file extension in their name.
Typical extensions that are supported out-of-the-box are `.properties`, `.yaml`, and `.yml`.

When multiple locations are specified, the later ones can override the values of earlier ones.

Locations configured by using `spring.config.location` replace the default locations.
For example, if `spring.config.location` is configured with the value `optional:classpath:/custom-config/,optional:file:./custom-config/`, the complete set of locations considered is:

. `optional:classpath:custom-config/`
. `optional:file:./custom-config/`

If you prefer to add addition locations, rather than replacing them, you can use `spring.config.additional-location`.
Properties loaded from additional locations can override those in the default locations.
For example, if `spring.config.additional-location` is configured with the value `optional:classpath:/custom-config/,optional:file:./custom-config/`, the complete the complete set of locations considered is:

. `optional:classpath:/`
. `optional:classpath:/config/`
. `optional:file:./`
. `optional:file:./config/*/`
. `optional:file:./config/`
. `optional:classpath:custom-config/`
. `optional:file:./custom-config/`

This search ordering lets you specify default values in one configuration file and then selectively override those values in another.
You can provide default values for your application in `application.properties` (or whatever other basename you choose with `spring.config.name`) in one of the default locations.
These default values can then be overridden at runtime with a different file located in one of the custom locations.

NOTE: If you use environment variables rather than system properties, most operating systems disallow period-separated key names, but you can use underscores instead (for example, configprop:spring.config.name[format=envvar] instead of configprop:spring.config.name[]).
See <<boot-features-external-config-relaxed-binding-from-environment-variables>> for details.

NOTE: If your application runs in a servlet container or application server, then JNDI properties (in `java:comp/env`) or servlet context initialization parameters can be used instead of, or as well as, environment variables or system properties.



[[boot-features-external-config-optional-prefix]]
==== Optional Locations
By default, when a specified config data location does not exist, Spring Boot will throw a `ConfigDataLocationNotFoundException` and your application will not start.

If you want to specify a location, but you don't mind if it doesn't always exist, you can use the `optional:` prefix.
You can use this prefix with the `spring.config.location` and `spring.config.additional-location` properties, as well as with <<boot-features-external-config-files-importing, `spring.config.import`>> declarations.

For example, a `spring.config.import` value of `optional:file:./myconfig.properties` allows your application to start, even if the `myconfig.properties` file is missing.

If you want to ignore all `ConfigDataLocationNotFoundExceptions` and always continue to start your application, you can use the `spring.config.on-not-found` property.
Set the value to `ignore` using `SpringApplication.setDefaultProperties(...)` or with a system/environment variable.



[[boot-features-external-config-files-wildcards]]
==== Wildcard Locations
If a config file location includes the `{asterisk}` character for the last path segment, it is considered a wildcard location.
Wildcards are expanded when the config is loaded so that immediate subdirectories are also checked.
Wildcard locations are particularly useful in an environment such as Kubernetes when there are multiple sources of config properties.

For example, if you have some Redis configuration and some MySQL configuration, you might want to keep those two pieces of configuration separate, while requiring that both those are present in an `application.properties` file.
This might result in two separate `application.properties` files mounted at different locations such as `/config/redis/application.properties` and `/config/mysql/application.properties`.
In such a case, having a wildcard location of `config/*/`, will result in both files being processed.

By default, Spring Boot includes `config/*/` in the default search locations.
The means that all subdirectories of the `/config` directory outside of your jar will be searched.

You can use wildcard locations yourself with the `spring.config.location` and `spring.config.additional-location` properties.

NOTE: A wildcard location must contain only one `{asterisk}` and end with `{asterisk}/` for search locations that are directories or `*/<filename>` for search locations that are files.
Locations with wildcards are sorted alphabetically based on the absolute path of the file names.

TIP: Wildcard locations only work with external directories.
You cannot use a wildcard in a `classpath:` location.



[[boot-features-external-config-files-profile-specific]]
==== Profile Specific Files
As well as `application` property files, Spring Boot will also attempt to load profile-specific files using the naming convention `application-\{profile}`.
For example, if your application activates a profile named `prod` and uses YAML files, then both `application.yml` and `application-prod.yml` will be considered.

Profile-specific properties are loaded from the same locations as standard `application.properties`, with profile-specific files always overriding the non-specific ones.
If several profiles are specified, a last-wins strategy applies.
For example, if profiles `prod,live` are specified by the configprop:spring.profiles.active[] property, values in `application-prod.properties` can be overridden by those in `application-live.properties`.

The `Environment` has a set of default profiles (by default, `[default]`) that are used if no active profiles are set.
In other words, if no profiles are explicitly activated, then properties from `application-default` are considered.

NOTE: Properties files are only ever loaded once.
If you've already directly <<boot-features-external-config-files-importing,imported>> a profile specific property files then it won't be imported a second time.



[[boot-features-external-config-files-importing]]
==== Importing Additional Data
Application properties may import further config data from other locations using the `spring.config.import` property.
Imports are processed as they are discovered, and are treated as an additional documents inserted immediately below the one that declares the import.

For example, you might have the following in your classpath `application.properties` file:

[source,yaml,indent=0,configblocks]
----
	spring:
	  application:
	    name: "myapp"
	  config:
	    import: "optional:file:./dev.properties"
----

This will trigger the import of a `dev.properties` file in current directory (if such a file exists).
Values from the imported `dev.properties` will take precedence over the file that triggered the import.
In the above example, the `dev.properties` could redefine `spring.application.name` to a different value.

Several locations can be specified under a single `spring.config.import` key.
Locations will be processed in the order that they are defined, with later imports taking precedence.

[TIP]
====
Spring Boot includes pluggable API that allows various different location addresses to be supported.
By default you can import Java Properties, YAML and "`<<boot-features-external-config-files-configtree, configuration trees>>`".

Third-party jars can offer support for additional technologies (there's no requirement for files to be local).
For example, you can imagine config data being from external stores such as Consul, Apache ZooKeeper or Netflix Archaius.

If you want to support your own locations, see the `ConfigDataLocationResolver` and `ConfigDataLoader` classes in the `org.springframework.boot.context.config` package.
====



==== Importing Extensionless Files
Some cloud platforms cannot add a file extension to volume mounted files.
To import these extensionless files, you need to give Spring Boot a hint so that it knows how to load them.
You can do this by putting an extension hint in square brackets.

For example, suppose you have a `/etc/config/myconfig` file that you wish to import as yaml.
You can import it from your `application.properties` using the following:

[source,yaml,indent=0,configprops,configblocks]
----
	spring:
	  config:
	    import: "file:/etc/config/myconfig[.yaml]"
----



[[boot-features-external-config-files-configtree]]
==== Using Configuration Trees
When running applications on a cloud platform (such as Kubernetes) you often need to read config values that the platform supplies.
It's not uncommon to use environment variables for such purposes, but this can have drawbacks, especially if the value is supposed to be kept secret.

As an alternative to environment variables, many cloud platforms now allow you to map configuration into mounted data volumes.
For example, Kubernetes can volume mount both https://kubernetes.io/docs/tasks/configure-pod-container/configure-pod-configmap/#populate-a-volume-with-data-stored-in-a-configmap[`ConfigMaps`] and https://kubernetes.io/docs/concepts/configuration/secret/#using-secrets-as-files-from-a-pod[`Secrets`].

There are two common volume mount patterns that can be use:

. A single file contains a complete set of properties (usually written as YAML).
. Multiple files are written to a directory tree, with the filename becoming the '`key`' and the contents becoming the '`value`'.

For the first case, you can import the YAML or Properties file directly using `spring.config.import` as described <<boot-features-external-config-files-importing,above>>.
For the second case, you need to use the `configtree:` prefix so that Spring Boot knows it needs to expose all the files as properties.

As an example, let's imagine that Kubernetes has mounted the following volume:

[source,indent=0]
----
	etc/
	  config/
	    myapp/
	      username
	      password
----

The contents of the `username` file would be a config value, and the contents of `password` would be a secret.

To import these properties, you can add the following to your `application.properties` or `application.yaml` file:

[source,yaml,indent=0,configprops,configblocks]
----
	spring:
	  config:
	    import: "optional:configtree:/etc/config/"
----

You can then access or inject `myapp.username` and `myapp.password` properties from the `Environment` in the usual way.

TIP: Configuration tree values can be bound to both string `String` and `byte[]` types depending on the contents expected.

If you have multiple config trees to import from the same parent folder you can use a wildcard shortcut.
Any `configtree:` location that ends with `/*/` will import all immediate children as config trees.

For example, given the following volume:

[source,indent=0]
----
	etc/
	  config/
	    dbconfig/
	      db/
	        username
	        password
	    mqconfig/
	      mq/
	        username
	        password
----

You can use `configtree:/etc/config/*/` as the import location:

[source,yaml,indent=0,configprops,configblocks]
----
	spring:
	  config:
	    import: "optional:configtree:/etc/config/*/"
----

This will add `db.username`, `db.password`, `mq.username` and `mq.password` properties.

NOTE: Directories loaded using a wildcard are sorted alphabetically.
If you need a different order, then you should list each location as a separate import



[[boot-features-external-config-placeholders-in-properties]]
==== Property Placeholders
The values in `application.properties` and `application.yml` are filtered through the existing `Environment` when they are used, so you can refer back to previously defined values (for example, from System properties).
The standard `$\{name}` property-placeholder syntax can be used anywhere within a value.

For example, the following file will set `app.description` to "`MyApp is a Spring Boot application`":

[source,yaml,indent=0,configblocks]
----
	app:
	  name: "MyApp"
	  description: "${app.name} is a Spring Boot application"
----

TIP: You can also use this technique to create "`short`" variants of existing Spring Boot properties.
See the _<<howto.adoc#howto-use-short-command-line-arguments>>_ how-to for details.



[[boot-features-external-config-files-multi-document]]
==== Working with Multi-Document Files
Spring Boot allows you to split a single physical file into multiple logical documents which are each added independently.
Documents are processed in order, from top to bottom.
Later documents can override the properties defined in earlier ones.

For `application.yml` files, the standard YAML multi-document syntax is used.
Three consecutive hyphens represent the end of one document, and the start of the next.

For example, the following file has two logical documents:

[source,yaml,indent=0]
----
	spring.application.name: MyApp
	---
	spring.config.activate.on-cloud-platform: kubernetes
	spring.application.name: MyCloudApp
----

For `application.properties` files a special `#---` comment is used to mark the document splits:

[source,properties,indent=0]
----
	spring.application.name=MyApp
	#---
	spring.config.activate.on-cloud-platform=kubernetes
	spring.application.name=MyCloudApp
----

NOTE: Property file separators must not have any leading whitespace and must have exactly three hyphen characters.
The lines immediately before and after the separator must not be comments.

TIP: Multi-document property files are often used in conjunction with activation properties such as `spring.config.activate.on-profile`.
See the <<boot-features-external-config-file-activation-properties, next section>> for details.



[[boot-features-external-config-file-activation-properties]]
==== Activation Properties
It's sometimes useful to only activate a given get of properties when certain conditions are met.
For example, you might have properties that are only relevant when a specific profile is active.

You can conditionally activate a properties document using `spring.config.activate.*`.

The following activation properties are available:

.activation properties
[cols="1,4"]
|===
| Property | Note

| `on-profile`
| A profile expression that must match for the document to be active.

| `on-cloud-platform`
| The `CloudPlatform` that must be detected for the document to be active.
|===

For example, the following specifies that the second document is only active when running on Kubernetes, and only when either the "`prod`" or "`staging`" profiles are active:

[source,yaml,indent=0,configblocks]
----
	myprop:
	  always-set
	---
	spring:
	  config:
	    activate:
	      on-cloud-platform: "kubernetes"
	      on-profile: "prod | staging"
	myotherprop: sometimes-set
----



[[boot-features-encrypting-properties]]
=== Encrypting Properties
Spring Boot does not provide any built in support for encrypting property values, however, it does provide the hook points necessary to modify values contained in the Spring `Environment`.
The `EnvironmentPostProcessor` interface allows you to manipulate the `Environment` before the application starts.
See <<howto.adoc#howto-customize-the-environment-or-application-context>> for details.

If you're looking for a secure way to store credentials and passwords, the https://cloud.spring.io/spring-cloud-vault/[Spring Cloud Vault] project provides support for storing externalized configuration in https://www.vaultproject.io/[HashiCorp Vault].



[[boot-features-external-config-yaml]]
=== Working with YAML
https://yaml.org[YAML] is a superset of JSON and, as such, is a convenient format for specifying hierarchical configuration data.
The `SpringApplication` class automatically supports YAML as an alternative to properties whenever you have the https://bitbucket.org/asomov/snakeyaml[SnakeYAML] library on your classpath.

NOTE: If you use "`Starters`", SnakeYAML is automatically provided by `spring-boot-starter`.



==== Mapping YAML to Properties
YAML documents need to be converted from their hierarchical format to a flat structure that can be used with the Spring `Environment`.
For example, consider the following YAML document:

[source,yaml,indent=0]
----
	environments:
	  dev:
	    url: https://dev.example.com
	    name: Developer Setup
	  prod:
	    url: https://another.example.com
	    name: My Cool App
----

In order to access these properties from the `Environment`, they would be flattened as follows:

[source,properties,indent=0]
----
	environments.dev.url=https://dev.example.com
	environments.dev.name=Developer Setup
	environments.prod.url=https://another.example.com
	environments.prod.name=My Cool App
----

Likewise, YAML lists also need to be flattened.
They are represented as property keys with `[index]` dereferencers.
For example, consider the following YAML:

[source,yaml,indent=0]
----
	 my:
	  servers:
	  - dev.example.com
	  - another.example.com
----

The preceding example would be transformed into these properties:

[source,properties,indent=0]
----
	my.servers[0]=dev.example.com
	my.servers[1]=another.example.com
----

TIP: Properties that use the `[index]` notation can be bound to Java `List` or `Set` objects using Spring Boot's `Binder` class.
For more details see the "`<<boot-features-external-config-typesafe-configuration-properties>>`" section below.



[[boot-features-external-config-loading-yaml]]
[[boot-features-external-config-exposing-yaml-to-spring]]
==== Directly Loading YAML
Spring Framework provides two convenient classes that can be used to load YAML documents.
The `YamlPropertiesFactoryBean` loads YAML as `Properties` and the `YamlMapFactoryBean` loads YAML as a `Map`.

You can also use the `YamlPropertySourceLoader` class if you want to load YAML as a Spring `PropertySource`.



[[boot-features-external-config-yaml-shortcomings]]
==== YAML Shortcomings
YAML files cannot be loaded by using the `@PropertySource` annotation.
So, in the case that you need to load values that way, you need to use a properties file.

Using the multi-document YAML syntax in profile-specific YAML files can lead to unexpected behavior.
For example, consider the following config in a file:

.application-dev.yml
[source,yaml,indent=0]
----
	server.port: 8000
	---
	spring.config.activate.on-profile: "!test"
	mypassword: "secret"
----

If you run the application with the argument `--spring.profiles.active=dev` you might expect `mypassword` to be set to "`secret`", but this is not the case.

The nested document will be filtered because the main file is named `application-dev.yml`.
It is already considered to be profile-specific, and nested documents will be ignored.

TIP: We recommend that you don't mix profile-specific YAML files and multiple YAML documents.
Stick to using only one of them.



[[boot-features-external-config-random-values]]
=== Configuring Random Values
The `RandomValuePropertySource` is useful for injecting random values (for example, into secrets or test cases).
It can produce integers, longs, uuids, or strings, as shown in the following example:

[source,yaml,indent=0,configblocks]
----
	my:
	  secret: "${random.value}"
	  number: "${random.int}"
	  bignumber: "${random.long}"
	  uuid: "${random.uuid}"
	  number-less-than-ten: "${random.int(10)}"
	  number-in-range: "${random.int[1024,65536]}"
----

The `+random.int*+` syntax is `OPEN value (,max) CLOSE` where the `OPEN,CLOSE` are any character and `value,max` are integers.
If `max` is provided, then `value` is the minimum value and `max` is the maximum value (exclusive).



[[boot-features-external-config-typesafe-configuration-properties]]
=== Type-safe Configuration Properties
Using the `@Value("$\{property}")` annotation to inject configuration properties can sometimes be cumbersome, especially if you are working with multiple properties or your data is hierarchical in nature.
Spring Boot provides an alternative method of working with properties that lets strongly typed beans govern and validate the configuration of your application.

TIP: See also the <<boot-features-external-config-vs-value,differences between `@Value` and type-safe configuration properties>>.



[[boot-features-external-config-java-bean-binding]]
==== JavaBean properties binding
It is possible to bind a bean declaring standard JavaBean properties as shown in the following example:

[source,java,indent=0]
----
	package com.example;

	import java.net.InetAddress;
	import java.util.ArrayList;
	import java.util.Collections;
	import java.util.List;

	import org.springframework.boot.context.properties.ConfigurationProperties;

	@ConfigurationProperties("acme")
	public class AcmeProperties {

		private boolean enabled;

		private InetAddress remoteAddress;

		private final Security security = new Security();

		public boolean isEnabled() { ... }

		public void setEnabled(boolean enabled) { ... }

		public InetAddress getRemoteAddress() { ... }

		public void setRemoteAddress(InetAddress remoteAddress) { ... }

		public Security getSecurity() { ... }

		public static class Security {

			private String username;

			private String password;

			private List<String> roles = new ArrayList<>(Collections.singleton("USER"));

			public String getUsername() { ... }

			public void setUsername(String username) { ... }

			public String getPassword() { ... }

			public void setPassword(String password) { ... }

			public List<String> getRoles() { ... }

			public void setRoles(List<String> roles) { ... }

		}
	}
----

The preceding POJO defines the following properties:

* `acme.enabled`, with a value of `false` by default.
* `acme.remote-address`, with a type that can be coerced from `String`.
* `acme.security.username`, with a nested "security" object whose name is determined by the name of the property.
  In particular, the return type is not used at all there and could have been `SecurityProperties`.
* `acme.security.password`.
* `acme.security.roles`, with a collection of `String` that defaults to `USER`.

NOTE: The properties that map to `@ConfigurationProperties` classes available in Spring Boot, which are configured via properties files, YAML files, environment variables etc., are public API but the accessors (getters/setters) of the class itself are not meant to be used directly.

[NOTE]
====
Such arrangement relies on a default empty constructor and getters and setters are usually mandatory, since binding is through standard Java Beans property descriptors, just like in Spring MVC.
A setter may be omitted in the following cases:

* Maps, as long as they are initialized, need a getter but not necessarily a setter, since they can be mutated by the binder.
* Collections and arrays can be accessed either through an index (typically with YAML) or by using a single comma-separated value (properties).
  In the latter case, a setter is mandatory.
  We recommend to always add a setter for such types.
  If you initialize a collection, make sure it is not immutable (as in the preceding example).
* If nested POJO properties are initialized (like the `Security` field in the preceding example), a setter is not required.
  If you want the binder to create the instance on the fly by using its default constructor, you need a setter.

Some people use Project Lombok to add getters and setters automatically.
Make sure that Lombok does not generate any particular constructor for such a type, as it is used automatically by the container to instantiate the object.

Finally, only standard Java Bean properties are considered and binding on static properties is not supported.
====



[[boot-features-external-config-constructor-binding]]
==== Constructor binding
The example in the previous section can be rewritten in an immutable fashion as shown in the following example:

[source,java,indent=0]
----
	package com.example;

	import java.net.InetAddress;
	import java.util.List;

	import org.springframework.boot.context.properties.ConfigurationProperties;
	import org.springframework.boot.context.properties.ConstructorBinding;
	import org.springframework.boot.context.properties.bind.DefaultValue;

	@ConstructorBinding
	@ConfigurationProperties("acme")
	public class AcmeProperties {

		private final boolean enabled;

		private final InetAddress remoteAddress;

		private final Security security;

		public AcmeProperties(boolean enabled, InetAddress remoteAddress, Security security) {
			this.enabled = enabled;
			this.remoteAddress = remoteAddress;
			this.security = security;
		}

		public boolean isEnabled() { ... }

		public InetAddress getRemoteAddress() { ... }

		public Security getSecurity() { ... }

		public static class Security {

			private final String username;

			private final String password;

			private final List<String> roles;

			public Security(String username, String password,
					@DefaultValue("USER") List<String> roles) {
				this.username = username;
				this.password = password;
				this.roles = roles;
			}

			public String getUsername() { ... }

			public String getPassword() { ... }

			public List<String> getRoles() { ... }

		}

	}
----

In this setup, the `@ConstructorBinding` annotation is used to indicate that constructor binding should be used.
This means that the binder will expect to find a constructor with the parameters that you wish to have bound.

Nested members of a `@ConstructorBinding` class (such as `Security` in the example above) will also be bound via their constructor.

Default values can be specified using `@DefaultValue` and the same conversion service will be applied to coerce the `String` value to the target type of a missing property.
By default, if no properties are bound to `Security`, the `AcmeProperties` instance will contain a `null` value for `security`.
If you wish you return a non-null instance of `Security` even when no properties are bound to it, you can use an empty `@DefaultValue` annotation to do so:

[source,java,indent=0]
----
	package com.example;
	import java.net.InetAddress;
	import java.util.List;

	import org.springframework.boot.context.properties.ConfigurationProperties;
	import org.springframework.boot.context.properties.ConstructorBinding;
	import org.springframework.boot.context.properties.bind.DefaultValue;

	@ConstructorBinding
	@ConfigurationProperties("acme")
	public class AcmeProperties {

		private final boolean enabled;

		private final InetAddress remoteAddress;

		private final Security security;

		public AcmeProperties(boolean enabled, InetAddress remoteAddress, @DefaultValue Security security) {
			this.enabled = enabled;
			this.remoteAddress = remoteAddress;
			this.security = security;
		}
	}
----


NOTE: To use constructor binding the class must be enabled using `@EnableConfigurationProperties` or configuration property scanning.
You cannot use constructor binding with beans that are created by the regular Spring mechanisms (e.g. `@Component` beans, beans created via `@Bean` methods or beans loaded using `@Import`)

TIP: If you have more than one constructor for your class you can also use `@ConstructorBinding` directly on the constructor that should be bound.

NOTE: The use of `java.util.Optional` with `@ConfigurationProperties` is not recommended as it is primarily intended for use as a return type.
As such, it is not well-suited to configuration property injection.
For consistency with properties of other types, if you do declare an `Optional` property and it has no value, `null` rather than an empty `Optional` will be bound.



[[boot-features-external-config-enabling]]
==== Enabling @ConfigurationProperties-annotated types
Spring Boot provides infrastructure to bind `@ConfigurationProperties` types and register them as beans.
You can either enable configuration properties on a class-by-class basis or enable configuration property scanning that works in a similar manner to component scanning.

Sometimes, classes annotated with `@ConfigurationProperties` might not be suitable for scanning, for example, if you're developing your own auto-configuration or you want to enable them conditionally.
In these cases, specify the list of types to process using the `@EnableConfigurationProperties` annotation.
This can be done on any `@Configuration` class, as shown in the following example:

[source,java,indent=0]
----
	@Configuration(proxyBeanMethods = false)
	@EnableConfigurationProperties(AcmeProperties.class)
	public class MyConfiguration {
	}
----

To use configuration property scanning, add the `@ConfigurationPropertiesScan` annotation to your application.
Typically, it is added to the main application class that is annotated with `@SpringBootApplication` but it can be added to any `@Configuration` class.
By default, scanning will occur from the package of the class that declares the annotation.
If you want to define specific packages to scan, you can do so as shown in the following example:

[source,java,indent=0]
----
	@SpringBootApplication
	@ConfigurationPropertiesScan({ "com.example.app", "org.acme.another" })
	public class MyApplication {
	}
----

[NOTE]
====
When the `@ConfigurationProperties` bean is registered using configuration property scanning or via `@EnableConfigurationProperties`, the bean has a conventional name: `<prefix>-<fqn>`, where `<prefix>` is the environment key prefix specified in the `@ConfigurationProperties` annotation and `<fqn>` is the fully qualified name of the bean.
If the annotation does not provide any prefix, only the fully qualified name of the bean is used.

The bean name in the example above is `acme-com.example.AcmeProperties`.
====

We recommend that `@ConfigurationProperties` only deal with the environment and, in particular, does not inject other beans from the context.
For corner cases, setter injection can be used or any of the `*Aware` interfaces provided by the framework (such as `EnvironmentAware` if you need access to the `Environment`).
If you still want to inject other beans using the constructor, the configuration properties bean must be annotated with `@Component` and use JavaBean-based property binding.



[[boot-features-external-config-using]]
==== Using @ConfigurationProperties-annotated types
This style of configuration works particularly well with the `SpringApplication` external YAML configuration, as shown in the following example:

[source,yaml,indent=0]
----
	acme:
		remote-address: 192.168.1.1
		security:
			username: admin
			roles:
			  - USER
			  - ADMIN
----

To work with `@ConfigurationProperties` beans, you can inject them in the same way as any other bean, as shown in the following example:

[source,java,indent=0]
----
	@Service
	public class MyService {

		private final AcmeProperties properties;

		@Autowired
		public MyService(AcmeProperties properties) {
			this.properties = properties;
		}

	 	//...

		@PostConstruct
		public void openConnection() {
			Server server = new Server(this.properties.getRemoteAddress());
			// ...
		}

	}
----

TIP: Using `@ConfigurationProperties` also lets you generate metadata files that can be used by IDEs to offer auto-completion for your own keys.
See the <<appendix-configuration-metadata.adoc#configuration-metadata,appendix>> for details.



[[boot-features-external-config-3rd-party-configuration]]
==== Third-party Configuration
As well as using `@ConfigurationProperties` to annotate a class, you can also use it on public `@Bean` methods.
Doing so can be particularly useful when you want to bind properties to third-party components that are outside of your control.

To configure a bean from the `Environment` properties, add `@ConfigurationProperties` to its bean registration, as shown in the following example:

[source,java,indent=0]
----
	@ConfigurationProperties(prefix = "another")
	@Bean
	public AnotherComponent anotherComponent() {
		...
	}
----

Any JavaBean property defined with the `another` prefix is mapped onto that `AnotherComponent` bean in manner similar to the preceding `AcmeProperties` example.



[[boot-features-external-config-relaxed-binding]]
==== Relaxed Binding
Spring Boot uses some relaxed rules for binding `Environment` properties to `@ConfigurationProperties` beans, so there does not need to be an exact match between the `Environment` property name and the bean property name.
Common examples where this is useful include dash-separated environment properties (for example, `context-path` binds to `contextPath`), and capitalized environment properties (for example, `PORT` binds to `port`).

As an example, consider the following `@ConfigurationProperties` class:

[source,java,indent=0]
----
	@ConfigurationProperties(prefix="acme.my-project.person")
	public class OwnerProperties {

		private String firstName;

		public String getFirstName() {
			return this.firstName;
		}

		public void setFirstName(String firstName) {
			this.firstName = firstName;
		}

	}
----

With the preceding code, the following properties names can all be used:

.relaxed binding
[cols="1,4"]
|===
| Property | Note

| `acme.my-project.person.first-name`
| Kebab case, which is recommended for use in `.properties` and `.yml` files.

| `acme.myProject.person.firstName`
| Standard camel case syntax.

| `acme.my_project.person.first_name`
| Underscore notation, which is an alternative format for use in `.properties` and `.yml` files.

| `ACME_MYPROJECT_PERSON_FIRSTNAME`
| Upper case format, which is recommended when using system environment variables.
|===

NOTE: The `prefix` value for the annotation _must_ be in kebab case (lowercase and separated by `-`, such as `acme.my-project.person`).

.relaxed binding rules per property source
[cols="2,4,4"]
|===
| Property Source | Simple | List

| Properties Files
| Camel case, kebab case, or underscore notation
| Standard list syntax using `[ ]` or comma-separated values

| YAML Files
| Camel case, kebab case, or underscore notation
| Standard YAML list syntax or comma-separated values

| Environment Variables
| Upper case format with underscore as the delimiter (see <<boot-features-external-config-relaxed-binding-from-environment-variables>>).
| Numeric values surrounded by underscores (see <<boot-features-external-config-relaxed-binding-from-environment-variables>>)

| System properties
| Camel case, kebab case, or underscore notation
| Standard list syntax using `[ ]` or comma-separated values
|===

TIP: We recommend that, when possible, properties are stored in lower-case kebab format, such as `my.property-name=acme`.



[[boot-features-external-config-relaxed-binding-maps]]
===== Binding Maps
When binding to `Map` properties, if the `key` contains anything other than lowercase alpha-numeric characters or `-`, you need to use the bracket notation so that the original value is preserved.
If the key is not surrounded by `[]`, any characters that are not alpha-numeric or `-` are removed.
For example, consider binding the following properties to a `Map`:


[source,properties,indent=0,role="primary"]
.Properties
----
	acme.map.[/key1]=value1
	acme.map.[/key2]=value2
	acme.map./key3=value3
----

[source,yaml,indent=0,role="secondary"]
.Yaml
----
	acme:
	  map:
	    "[/key1]": value1
	    "[/key2]": value2
	    "/key3": value3
----

The properties above will bind to a `Map` with `/key1`, `/key2` and `key3` as the keys in the map.

NOTE: For YAML files, the brackets need to be surrounded by quotes for the keys to be parsed properly.



[[boot-features-external-config-relaxed-binding-from-environment-variables]]
===== Binding from Environment Variables
Most operating systems impose strict rules around the names that can be used for environment variables.
For example, Linux shell variables can contain only letters (`a` to `z` or `A` to `Z`), numbers (`0` to `9`) or the underscore character (`_`).
By convention, Unix shell variables will also have their names in UPPERCASE.

Spring Boot's relaxed binding rules are, as much as possible, designed to be compatible with these naming restrictions.

To convert a property name in the canonical-form to an environment variable name you can follow these rules:

* Replace dots (`.`) with underscores (`_`).
* Remove any dashes (`-`).
* Convert to uppercase.

For example, the configuration property `spring.main.log-startup-info` would be an environment variable named `SPRING_MAIN_LOGSTARTUPINFO`.

Environment variables can also be used when binding to object lists.
To bind to a `List`, the element number should be surrounded with underscores in the variable name.

For example, the configuration property `my.acme[0].other` would use an environment variable named `MY_ACME_0_OTHER`.



[[boot-features-external-config-complex-type-merge]]
==== Merging Complex Types
When lists are configured in more than one place, overriding works by replacing the entire list.

For example, assume a `MyPojo` object with `name` and `description` attributes that are `null` by default.
The following example exposes a list of `MyPojo` objects from `AcmeProperties`:

[source,java,indent=0]
----
	@ConfigurationProperties("acme")
	public class AcmeProperties {

		private final List<MyPojo> list = new ArrayList<>();

		public List<MyPojo> getList() {
			return this.list;
		}

	}
----

Consider the following configuration:

[source,yaml,indent=0,configblocks]
----
	acme:
	  list:
	  - name: "my name"
	    description: "my description"
	---
	spring:
	  config:
	    activate:
	      on-profile: "dev"
	acme:
	  list:
	  - name: "my another name"
----

If the `dev` profile is not active, `AcmeProperties.list` contains one `MyPojo` entry, as previously defined.
If the `dev` profile is enabled, however, the `list` _still_ contains only one entry (with a name of `my another name` and a description of `null`).
This configuration _does not_ add a second `MyPojo` instance to the list, and it does not merge the items.

When a `List` is specified in multiple profiles, the one with the highest priority (and only that one) is used.
Consider the following example:

[source,yaml,indent=0,configblocks]
----
	acme:
	  list:
	  - name: "my name"
	    description: "my description"
	  - name: "another name"
	    description: "another description"
	---
	spring:
	  config:
	    activate:
	      on-profile: "dev"
	acme:
	  list:
	  - name: "my another name"
----

In the preceding example, if the `dev` profile is active, `AcmeProperties.list` contains _one_ `MyPojo` entry (with a name of `my another name` and a description of `null`).
For YAML, both comma-separated lists and YAML lists can be used for completely overriding the contents of the list.

For `Map` properties, you can bind with property values drawn from multiple sources.
However, for the same property in multiple sources, the one with the highest priority is used.
The following example exposes a `Map<String, MyPojo>` from `AcmeProperties`:

[source,java,indent=0]
----
	@ConfigurationProperties("acme")
	public class AcmeProperties {

		private final Map<String, MyPojo> map = new HashMap<>();

		public Map<String, MyPojo> getMap() {
			return this.map;
		}

	}
----

Consider the following configuration:

[source,yaml,indent=0,configblocks]
----
	acme:
	  map:
	    key1:
	      name: "my name 1"
	      description: "my description 1"
	---
	spring:
	  config:
	    activate:
	      on-profile: "dev"
	acme:
	  map:
	    key1:
	      name: "dev name 1"
	    key2:
	      name: "dev name 2"
	      description: "dev description 2"
----

If the `dev` profile is not active, `AcmeProperties.map` contains one entry with key `key1` (with a name of `my name 1` and a description of `my description 1`).
If the `dev` profile is enabled, however, `map` contains two entries with keys `key1` (with a name of `dev name 1` and a description of `my description 1`) and `key2` (with a name of `dev name 2` and a description of `dev description 2`).

NOTE: The preceding merging rules apply to properties from all property sources, and not just files.



[[boot-features-external-config-conversion]]
==== Properties Conversion
Spring Boot attempts to coerce the external application properties to the right type when it binds to the `@ConfigurationProperties` beans.
If you need custom type conversion, you can provide a `ConversionService` bean (with a bean named `conversionService`) or custom property editors (through a `CustomEditorConfigurer` bean) or custom `Converters` (with bean definitions annotated as `@ConfigurationPropertiesBinding`).

NOTE: As this bean is requested very early during the application lifecycle, make sure to limit the dependencies that your `ConversionService` is using.
Typically, any dependency that you require may not be fully initialized at creation time.
You may want to rename your custom `ConversionService` if it is not required for configuration keys coercion and only rely on custom converters qualified with `@ConfigurationPropertiesBinding`.



[[boot-features-external-config-conversion-duration]]
===== Converting durations
Spring Boot has dedicated support for expressing durations.
If you expose a `java.time.Duration` property, the following formats in application properties are available:

* A regular `long` representation (using milliseconds as the default unit unless a `@DurationUnit` has been specified)
* The standard ISO-8601 format {java-api}/java/time/Duration.html#parse-java.lang.CharSequence-[used by `java.time.Duration`]
* A more readable format where the value and the unit are coupled (e.g. `10s` means 10 seconds)

Consider the following example:

[source,java,indent=0]
----
include::{code-examples}/context/properties/bind/javabean/AppSystemProperties.java[tag=example]
----

To specify a session timeout of 30 seconds, `30`, `PT30S` and `30s` are all equivalent.
A read timeout of 500ms can be specified in any of the following form: `500`, `PT0.5S` and `500ms`.

You can also use any of the supported units.
These are:

* `ns` for nanoseconds
* `us` for microseconds
* `ms` for milliseconds
* `s` for seconds
* `m` for minutes
* `h` for hours
* `d` for days

The default unit is milliseconds and can be overridden using `@DurationUnit` as illustrated in the sample above.

If you prefer to use constructor binding, the same properties can be exposed, as shown in the following example:

[source,java,indent=0]
----
include::{code-examples}/context/properties/bind/constructor/AppSystemProperties.java[tag=example]
----


TIP: If you are upgrading a `Long` property, make sure to define the unit (using `@DurationUnit`) if it isn't milliseconds.
Doing so gives a transparent upgrade path while supporting a much richer format.



[[boot-features-external-config-conversion-period]]
===== Converting periods
In addition to durations, Spring Boot can also work with `java.time.Period` type.
The following formats can be used in application properties:

* An regular `int` representation (using days as the default unit unless a `@PeriodUnit` has been specified)
* The standard ISO-8601 format {java-api}/java/time/Period.html#parse-java.lang.CharSequence-[used by `java.time.Period`]
* A simpler format where the value and the unit pairs are coupled (e.g. `1y3d` means 1 year and 3 days)

The following units are supported with the simple format:

* `y` for years
* `m` for months
* `w` for weeks
* `d` for days

NOTE: The `java.time.Period` type never actually stores the number of weeks, it is a shortcut that means "`7 days`".



[[boot-features-external-config-conversion-datasize]]
===== Converting Data Sizes
Spring Framework has a `DataSize` value type that expresses a size in bytes.
If you expose a `DataSize` property, the following formats in application properties are available:

* A regular `long` representation (using bytes as the default unit unless a `@DataSizeUnit` has been specified)
* A more readable format where the value and the unit are coupled (e.g. `10MB` means 10 megabytes)

Consider the following example:

[source,java,indent=0]
----
include::{code-examples}/context/properties/bind/javabean/AppIoProperties.java[tag=example]
----

To specify a buffer size of 10 megabytes, `10` and `10MB` are equivalent.
A size threshold of 256 bytes can be specified as `256` or `256B`.

You can also use any of the supported units.
These are:

* `B` for bytes
* `KB` for kilobytes
* `MB` for megabytes
* `GB` for gigabytes
* `TB` for terabytes

The default unit is bytes and can be overridden using `@DataSizeUnit` as illustrated in the sample above.

If you prefer to use constructor binding, the same properties can be exposed, as shown in the following example:

[source,java,indent=0]
----
include::{code-examples}/context/properties/bind/constructor/AppIoProperties.java[tag=example]
----

TIP: If you are upgrading a `Long` property, make sure to define the unit (using `@DataSizeUnit`) if it isn't bytes.
Doing so gives a transparent upgrade path while supporting a much richer format.



[[boot-features-external-config-validation]]
==== @ConfigurationProperties Validation
Spring Boot attempts to validate `@ConfigurationProperties` classes whenever they are annotated with Spring's `@Validated` annotation.
You can use JSR-303 `javax.validation` constraint annotations directly on your configuration class.
To do so, ensure that a compliant JSR-303 implementation is on your classpath and then add constraint annotations to your fields, as shown in the following example:

[source,java,indent=0]
----
	@ConfigurationProperties(prefix="acme")
	@Validated
	public class AcmeProperties {

		@NotNull
		private InetAddress remoteAddress;

		// ... getters and setters

	}
----

TIP: You can also trigger validation by annotating the `@Bean` method that creates the configuration properties with `@Validated`.

To ensure that validation is always triggered for nested properties, even when no properties are found, the associated field must be annotated with `@Valid`.
The following example builds on the preceding `AcmeProperties` example:

[source,java,indent=0]
----
	@ConfigurationProperties(prefix="acme")
	@Validated
	public class AcmeProperties {

		@NotNull
		private InetAddress remoteAddress;

		@Valid
		private final Security security = new Security();

		// ... getters and setters

		public static class Security {

			@NotEmpty
			public String username;

			// ... getters and setters

		}

	}
----

You can also add a custom Spring `Validator` by creating a bean definition called `configurationPropertiesValidator`.
The `@Bean` method should be declared `static`.
The configuration properties validator is created very early in the application's lifecycle, and declaring the `@Bean` method as static lets the bean be created without having to instantiate the `@Configuration` class.
Doing so avoids any problems that may be caused by early instantiation.

TIP: The `spring-boot-actuator` module includes an endpoint that exposes all `@ConfigurationProperties` beans.
Point your web browser to `/actuator/configprops` or use the equivalent JMX endpoint.
See the "<<production-ready-features.adoc#production-ready-endpoints, Production ready features>>" section for details.



[[boot-features-external-config-vs-value]]
==== @ConfigurationProperties vs. @Value
The `@Value` annotation is a core container feature, and it does not provide the same features as type-safe configuration properties.
The following table summarizes the features that are supported by `@ConfigurationProperties` and `@Value`:

[cols="4,2,2"]
|===
| Feature |`@ConfigurationProperties` |`@Value`

| <<boot-features-external-config-relaxed-binding,Relaxed binding>>
| Yes
| Limited (see <<boot-features-external-config-vs-value-note,note below>>)

| <<appendix-configuration-metadata.adoc#configuration-metadata,Meta-data support>>
| Yes
| No

| `SpEL` evaluation
| No
| Yes
|===

NOTE: [[boot-features-external-config-vs-value-note]] If you do want to use `@Value`, we recommend that you refer to property names using their canonical form (kebab-case using only lowercase letters).
This will allow Spring Boot to use the same logic as it does when relaxed binding `@ConfigurationProperties`.
For example, `@Value("{demo.item-price}")` will pick up `demo.item-price` and `demo.itemPrice` forms from the `application.properties` file, as well as `DEMO_ITEMPRICE` from the system environment.
If you used `@Value("{demo.itemPrice}")` instead, `demo.item-price` and `DEMO_ITEMPRICE` would not be considered.

<<<<<<< HEAD
Finally, while you can write a `SpEL` expression in `@Value`, such expressions are not processed from <<boot-features-external-config-files,application property files>>.
=======
If you define a set of configuration keys for your own components, we recommend you group them in a POJO annotated with `@ConfigurationProperties`.
Doing so will provide you with structured, type-safe object that you can inject into your own beans.

While you can write a `SpEL` expression in `@Value`, such expressions are not processed from <<boot-features-external-config-application-property-files,application property files>>.
>>>>>>> 84cee767



[[boot-features-profiles]]
== Profiles
Spring Profiles provide a way to segregate parts of your application configuration and make it be available only in certain environments.
Any `@Component`, `@Configuration` or `@ConfigurationProperties` can be marked with `@Profile` to limit when it is loaded, as shown in the following example:

[source,java,indent=0]
----
	@Configuration(proxyBeanMethods = false)
	@Profile("production")
	public class ProductionConfiguration {

		// ...

	}
----

NOTE: If `@ConfigurationProperties` beans are registered via `@EnableConfigurationProperties` instead of automatic scanning, the `@Profile` annotation needs to be specified on the `@Configuration` class that has the `@EnableConfigurationProperties` annotation.
In the case where `@ConfigurationProperties` are scanned, `@Profile` can be specified on the `@ConfigurationProperties` class itself.

You can use a configprop:spring.profiles.active[] `Environment` property to specify which profiles are active.
You can specify the property in any of the ways described earlier in this chapter.
For example, you could include it in your `application.properties`, as shown in the following example:

[source,yaml,indent=0,configprops,configblocks]
----
	spring:
	  profiles:
	    active: "dev,hsqldb"
----

You could also specify it on the command line by using the following switch: `--spring.profiles.active=dev,hsqldb`.



[[boot-features-adding-active-profiles]]
=== Adding Active Profiles
The configprop:spring.profiles.active[] property follows the same ordering rules as other properties: The highest `PropertySource` wins.
This means that you can specify active profiles in `application.properties` and then *replace* them by using the command line switch.

Sometimes, it is useful to have properties that *add* to the active profiles rather than replace them.
The `SpringApplication` entry point has a Java API for setting additional profiles (that is, on top of those activated by the configprop:spring.profiles.active[] property).
See the `setAdditionalProfiles()` method in {spring-boot-module-api}/SpringApplication.html[SpringApplication].
Profile groups, which are described in the <<boot-features-profiles-groups,next section>> can also be used to add active profiles if a given profile is active.


[[boot-features-profiles-groups]]
=== Profile Groups
Occasionally the profiles that you define and use in your application are too fine-grained and become cumbersome to use.
For example, you might have `proddb` and `prodmq` profiles that you use to enable database and messaging features independently.

To help with this, Spring Boot lets you define profile groups.
A profile group allows you to define a logical name for a related group of profiles.

For example, we can create a `production` group that consists of our `proddb` and `prodmq` profiles.

[source,yaml,indent=0,configblocks]
----
	spring:
	  profiles:
	    group:
	      production:
	      - "proddb"
	      - "prodmq"
----

Our application can now be started using `--spring.profiles.active=production` to active the `production`, `proddb` and `prodmq` profiles in one hit.



[[boot-features-programmatically-setting-profiles]]
=== Programmatically Setting Profiles
You can programmatically set active profiles by calling `SpringApplication.setAdditionalProfiles(...)` before your application runs.
It is also possible to activate profiles by using Spring's `ConfigurableEnvironment` interface.



[[boot-features-profile-specific-configuration]]
=== Profile-specific Configuration Files
Profile-specific variants of both `application.properties` (or `application.yml`) and files referenced through `@ConfigurationProperties` are considered as files and loaded.
See "<<boot-features-external-config-files-profile-specific>>" for details.



[[boot-features-logging]]
== Logging
Spring Boot uses https://commons.apache.org/logging[Commons Logging] for all internal logging but leaves the underlying log implementation open.
Default configurations are provided for {java-api}/java/util/logging/package-summary.html[Java Util Logging], https://logging.apache.org/log4j/2.x/[Log4J2], and https://logback.qos.ch/[Logback].
In each case, loggers are pre-configured to use console output with optional file output also available.

By default, if you use the "`Starters`", Logback is used for logging.
Appropriate Logback routing is also included to ensure that dependent libraries that use Java Util Logging, Commons Logging, Log4J, or SLF4J all work correctly.

TIP: There are a lot of logging frameworks available for Java.
Do not worry if the above list seems confusing.
Generally, you do not need to change your logging dependencies and the Spring Boot defaults work just fine.

TIP: When you deploy your application to a servlet container or application server, logging performed via the Java Util Logging API is not routed into your application's logs.
This prevents logging performed by the container or other applications that have been deployed to it from appearing in your application's logs.


[[boot-features-logging-format]]
=== Log Format
The default log output from Spring Boot resembles the following example:

[indent=0]
----
2019-03-05 10:57:51.112  INFO 45469 --- [           main] org.apache.catalina.core.StandardEngine  : Starting Servlet Engine: Apache Tomcat/7.0.52
2019-03-05 10:57:51.253  INFO 45469 --- [ost-startStop-1] o.a.c.c.C.[Tomcat].[localhost].[/]       : Initializing Spring embedded WebApplicationContext
2019-03-05 10:57:51.253  INFO 45469 --- [ost-startStop-1] o.s.web.context.ContextLoader            : Root WebApplicationContext: initialization completed in 1358 ms
2019-03-05 10:57:51.698  INFO 45469 --- [ost-startStop-1] o.s.b.c.e.ServletRegistrationBean        : Mapping servlet: 'dispatcherServlet' to [/]
2019-03-05 10:57:51.702  INFO 45469 --- [ost-startStop-1] o.s.b.c.embedded.FilterRegistrationBean  : Mapping filter: 'hiddenHttpMethodFilter' to: [/*]
----

The following items are output:

* Date and Time: Millisecond precision and easily sortable.
* Log Level: `ERROR`, `WARN`, `INFO`, `DEBUG`, or `TRACE`.
* Process ID.
* A `---` separator to distinguish the start of actual log messages.
* Thread name: Enclosed in square brackets (may be truncated for console output).
* Logger name: This is usually the source class name (often abbreviated).
* The log message.

NOTE: Logback does not have a `FATAL` level.
It is mapped to `ERROR`.



[[boot-features-logging-console-output]]
=== Console Output
The default log configuration echoes messages to the console as they are written.
By default, `ERROR`-level, `WARN`-level, and `INFO`-level messages are logged.
You can also enable a "`debug`" mode by starting your application with a `--debug` flag.

[indent=0]
----
	$ java -jar myapp.jar --debug
----

NOTE: You can also specify `debug=true` in your `application.properties`.

When the debug mode is enabled, a selection of core loggers (embedded container, Hibernate, and Spring Boot) are configured to output more information.
Enabling the debug mode does _not_ configure your application to log all messages with `DEBUG` level.

Alternatively, you can enable a "`trace`" mode by starting your application with a `--trace` flag (or `trace=true` in your `application.properties`).
Doing so enables trace logging for a selection of core loggers (embedded container, Hibernate schema generation, and the whole Spring portfolio).



[[boot-features-logging-color-coded-output]]
==== Color-coded Output
If your terminal supports ANSI, color output is used to aid readability.
You can set `spring.output.ansi.enabled` to a {spring-boot-module-api}/ansi/AnsiOutput.Enabled.html[supported value] to override the auto-detection.

Color coding is configured by using the `%clr` conversion word.
In its simplest form, the converter colors the output according to the log level, as shown in the following example:

[source,indent=0]
----
%clr(%5p)
----

The following table describes the mapping of log levels to colors:

|===
| Level | Color

| `FATAL`
| Red

| `ERROR`
| Red

| `WARN`
| Yellow

| `INFO`
| Green

| `DEBUG`
| Green

| `TRACE`
| Green
|===

Alternatively, you can specify the color or style that should be used by providing it as an option to the conversion.
For example, to make the text yellow, use the following setting:

[source,indent=0]
----
%clr(%d{yyyy-MM-dd HH:mm:ss.SSS}){yellow}
----

The following colors and styles are supported:

* `blue`
* `cyan`
* `faint`
* `green`
* `magenta`
* `red`
* `yellow`



[[boot-features-logging-file-output]]
=== File Output
By default, Spring Boot logs only to the console and does not write log files.
If you want to write log files in addition to the console output, you need to set a configprop:logging.file.name[] or configprop:logging.file.path[] property (for example, in your `application.properties`).

The following table shows how the `logging.*` properties can be used together:

.Logging properties
[cols="1,1,1,4"]
|===
| configprop:logging.file.name[] | configprop:logging.file.path[] | Example | Description

| _(none)_
| _(none)_
|
| Console only logging.

| Specific file
| _(none)_
| `my.log`
| Writes to the specified log file.
  Names can be an exact location or relative to the current directory.

| _(none)_
| Specific directory
| `/var/log`
| Writes `spring.log` to the specified directory.
  Names can be an exact location or relative to the current directory.
|===

Log files rotate when they reach 10 MB and, as with console output, `ERROR`-level, `WARN`-level, and `INFO`-level messages are logged by default.

TIP: Logging properties are independent of the actual logging infrastructure.
As a result, specific configuration keys (such as `logback.configurationFile` for Logback) are not managed by spring Boot.



[[boot-features-logging-file-rotation]]
=== File Rotation
If you are using the Logback, it's possible to fine-tune log rotation settings using your `application.properties` or `application.yaml` file.
For all other logging system, you'll need to configure rotation settings directly yourself (for example, if you use Log4J2 then you could add a `log4j.xml` file).

The following rotation policy properties are supported:

|===
| Name | Description

| configprop:logging.logback.rollingpolicy.file-name-pattern[]
| The filename pattern used to create log archives.

| configprop:logging.logback.rollingpolicy.clean-history-on-start[]
| If log archive cleanup should occur when the application starts.

| configprop:logging.logback.rollingpolicy.max-file-size[]
| The maximum size of log file before it's archived.

| configprop:logging.logback.rollingpolicy.total-size-cap[]
| The maximum amount of size log archives can take before being deleted.

| configprop:logging.logback.rollingpolicy.max-history[]
| The number of days to keep log archives (defaults to 7)
|===



[[boot-features-custom-log-levels]]
=== Log Levels
All the supported logging systems can have the logger levels set in the Spring `Environment` (for example, in `application.properties`) by using `+logging.level.<logger-name>=<level>+` where `level` is one of TRACE, DEBUG, INFO, WARN, ERROR, FATAL, or OFF.
The `root` logger can be configured by using `logging.level.root`.

The following example shows potential logging settings in `application.properties`:

[source,properties,indent=0,subs="verbatim,quotes,attributes",configprops,role="primary"]
.Properties
----
	logging.level.root=warn
	logging.level.org.springframework.web=debug
	logging.level.org.hibernate=error
----

[source,properties,indent=0,subs="verbatim,quotes,attributes",role="secondary"]
.Yaml
----
	logging:
	  level:
	    root: "warn"
	    org.springframework.web: "debug"
	    org.hibernate: "error"
----

It's also possible to set logging levels using environment variables.
For example, `LOGGING_LEVEL_ORG_SPRINGFRAMEWORK_WEB=DEBUG` will set `org.springframework.web` to `DEBUG`.

NOTE: The above approach will only work for package level logging.
Since relaxed binding always converts environment variables to lowercase, it's not possible to configure logging for an individual class in this way.
If you need to configure logging for a class, you can use <<boot-features-external-config-application-json, the `SPRING_APPLICATION_JSON`>> variable.



[[boot-features-custom-log-groups]]
=== Log Groups
It's often useful to be able to group related loggers together so that they can all be configured at the same time.
For example, you might commonly change the logging levels for _all_ Tomcat related loggers, but you can't easily remember top level packages.

To help with this, Spring Boot allows you to define logging groups in your Spring `Environment`.
For example, here's how you could define a "`tomcat`" group by adding it to your `application.properties`:

[source,yaml,indent=0,subs="verbatim,quotes,attributes",configprops,configblocks]
----
	logging:
	  group:
	    tomcat: "org.apache.catalina,org.apache.coyote,org.apache.tomcat"
----

Once defined, you can change the level for all the loggers in the group with a single line:

[source,yaml,indent=0,subs="verbatim,quotes,attributes",configprops,configblocks]
----
	logging:
	  level:
	    tomcat: "trace"
----

Spring Boot includes the following pre-defined logging groups that can be used out-of-the-box:

[cols="1,4"]
|===
| Name | Loggers

| web
| `org.springframework.core.codec`, `org.springframework.http`, `org.springframework.web`, `org.springframework.boot.actuate.endpoint.web`, `org.springframework.boot.web.servlet.ServletContextInitializerBeans`

| sql
| `org.springframework.jdbc.core`, `org.hibernate.SQL`, `org.jooq.tools.LoggerListener`
|===



[[boot-features-custom-log-configuration]]
=== Custom Log Configuration
The various logging systems can be activated by including the appropriate libraries on the classpath and can be further customized by providing a suitable configuration file in the root of the classpath or in a location specified by the following Spring `Environment` property: configprop:logging.config[].

You can force Spring Boot to use a particular logging system by using the `org.springframework.boot.logging.LoggingSystem` system property.
The value should be the fully qualified class name of a `LoggingSystem` implementation.
You can also disable Spring Boot's logging configuration entirely by using a value of `none`.

NOTE: Since logging is initialized *before* the `ApplicationContext` is created, it is not possible to control logging from `@PropertySources` in Spring `@Configuration` files.
The only way to change the logging system or disable it entirely is via System properties.

Depending on your logging system, the following files are loaded:

|===
| Logging System | Customization

| Logback
| `logback-spring.xml`, `logback-spring.groovy`, `logback.xml`, or `logback.groovy`

| Log4j2
| `log4j2-spring.xml` or `log4j2.xml`

| JDK (Java Util Logging)
| `logging.properties`
|===

NOTE: When possible, we recommend that you use the `-spring` variants for your logging configuration (for example, `logback-spring.xml` rather than `logback.xml`).
If you use standard configuration locations, Spring cannot completely control log initialization.

WARNING: There are known classloading issues with Java Util Logging that cause problems when running from an 'executable jar'.
We recommend that you avoid it when running from an 'executable jar' if at all possible.

To help with the customization, some other properties are transferred from the Spring `Environment` to System properties, as described in the following table:

|===
| Spring Environment | System Property | Comments

| configprop:logging.exception-conversion-word[]
| `LOG_EXCEPTION_CONVERSION_WORD`
| The conversion word used when logging exceptions.

| configprop:logging.file.name[]
| `LOG_FILE`
| If defined, it is used in the default log configuration.

| configprop:logging.file.path[]
| `LOG_PATH`
| If defined, it is used in the default log configuration.

| configprop:logging.pattern.console[]
| `CONSOLE_LOG_PATTERN`
| The log pattern to use on the console (stdout).

| configprop:logging.pattern.dateformat[]
| `LOG_DATEFORMAT_PATTERN`
| Appender pattern for log date format.

| configprop:logging.charset.console[]
| `CONSOLE_LOG_CHARSET`
| The charset to use for console logging.

| configprop:logging.pattern.file[]
| `FILE_LOG_PATTERN`
| The log pattern to use in a file (if `LOG_FILE` is enabled).

| configprop:logging.charset.file[]
| `FILE_LOG_CHARSET`
| The charset to use for file logging (if `LOG_FILE` is enabled).

| configprop:logging.pattern.level[]
| `LOG_LEVEL_PATTERN`
| The format to use when rendering the log level (default `%5p`).

| `PID`
| `PID`
| The current process ID (discovered if possible and when not already defined as an OS environment variable).
|===

If you're using Logback, the following properties are also transfered:

|===
| Spring Environment | System Property | Comments

| configprop:logging.logback.rollingpolicy.file-name-pattern[]
| `LOGBACK_ROLLINGPOLICY_FILE_NAME_PATTERN`
| Pattern for rolled-over log file names (default `$\{LOG_FILE}.%d\{yyyy-MM-dd}.%i.gz`).

| configprop:logging.logback.rollingpolicy.clean-history-on-start[]
| `LOGBACK_ROLLINGPOLICY_CLEAN_HISTORY_ON_START`
| Whether to clean the archive log files on startup.

| configprop:logging.logback.rollingpolicy.max-file-size[]
| `LOGBACK_ROLLINGPOLICY_MAX_FILE_SIZE`
| Maximum log file size.

| configprop:logging.logback.rollingpolicy.total-size-cap[]
| `LOGBACK_ROLLINGPOLICY_TOTAL_SIZE_CAP`
| Total size of log backups to be kept.

| configprop:logging.logback.rollingpolicy.max-history[]
| `LOGBACK_ROLLINGPOLICY_MAX_HISTORY`
| Maximum number of archive log files to keep.
|===


All the supported logging systems can consult System properties when parsing their configuration files.
See the default configurations in `spring-boot.jar` for examples:

* {spring-boot-code}/spring-boot-project/spring-boot/src/main/resources/org/springframework/boot/logging/logback/defaults.xml[Logback]
* {spring-boot-code}/spring-boot-project/spring-boot/src/main/resources/org/springframework/boot/logging/log4j2/log4j2.xml[Log4j 2]
* {spring-boot-code}/spring-boot-project/spring-boot/src/main/resources/org/springframework/boot/logging/java/logging-file.properties[Java Util logging]

[TIP]
====
If you want to use a placeholder in a logging property, you should use <<boot-features-external-config-placeholders-in-properties,Spring Boot's syntax>> and not the syntax of the underlying framework.
Notably, if you use Logback, you should use `:` as the delimiter between a property name and its default value and not use `:-`.
====

[TIP]
====
You can add MDC and other ad-hoc content to log lines by overriding only the `LOG_LEVEL_PATTERN` (or `logging.pattern.level` with Logback).
For example, if you use `logging.pattern.level=user:%X\{user} %5p`, then the default log format contains an MDC entry for "user", if it exists, as shown in the following example.

[indent=0]
----
	2019-08-30 12:30:04.031 user:someone INFO 22174 --- [  nio-8080-exec-0] demo.Controller
	Handling authenticated request
----
====



[[boot-features-logback-extensions]]
=== Logback Extensions
Spring Boot includes a number of extensions to Logback that can help with advanced configuration.
You can use these extensions in your `logback-spring.xml` configuration file.

NOTE: Because the standard `logback.xml` configuration file is loaded too early, you cannot use extensions in it.
You need to either use `logback-spring.xml` or define a configprop:logging.config[] property.

WARNING: The extensions cannot be used with Logback's https://logback.qos.ch/manual/configuration.html#autoScan[configuration scanning].
If you attempt to do so, making changes to the configuration file results in an error similar to one of the following being logged:

[indent=0]
----
	ERROR in ch.qos.logback.core.joran.spi.Interpreter@4:71 - no applicable action for [springProperty], current ElementPath is [[configuration][springProperty]]
	ERROR in ch.qos.logback.core.joran.spi.Interpreter@4:71 - no applicable action for [springProfile], current ElementPath is [[configuration][springProfile]]
----



==== Profile-specific Configuration
The `<springProfile>` tag lets you optionally include or exclude sections of configuration based on the active Spring profiles.
Profile sections are supported anywhere within the `<configuration>` element.
Use the `name` attribute to specify which profile accepts the configuration.
The `<springProfile>` tag can contain a profile name (for example `staging`) or a profile expression.
A profile expression allows for more complicated profile logic to be expressed, for example `production & (eu-central | eu-west)`.
Check the {spring-framework-docs}/core.html#beans-definition-profiles-java[reference guide] for more details.
The following listing shows three sample profiles:

[source,xml,indent=0]
----
	<springProfile name="staging">
		<!-- configuration to be enabled when the "staging" profile is active -->
	</springProfile>

	<springProfile name="dev | staging">
		<!-- configuration to be enabled when the "dev" or "staging" profiles are active -->
	</springProfile>

	<springProfile name="!production">
		<!-- configuration to be enabled when the "production" profile is not active -->
	</springProfile>
----



==== Environment Properties
The `<springProperty>` tag lets you expose properties from the Spring `Environment` for use within Logback.
Doing so can be useful if you want to access values from your `application.properties` file in your Logback configuration.
The tag works in a similar way to Logback's standard `<property>` tag.
However, rather than specifying a direct `value`, you specify the `source` of the property (from the `Environment`).
If you need to store the property somewhere other than in `local` scope, you can use the `scope` attribute.
If you need a fallback value (in case the property is not set in the `Environment`), you can use the `defaultValue` attribute.
The following example shows how to expose properties for use within Logback:

[source,xml,indent=0]
----
	<springProperty scope="context" name="fluentHost" source="myapp.fluentd.host"
			defaultValue="localhost"/>
	<appender name="FLUENT" class="ch.qos.logback.more.appenders.DataFluentAppender">
		<remoteHost>${fluentHost}</remoteHost>
		...
	</appender>
----

NOTE: The `source` must be specified in kebab case (such as `my.property-name`).
However, properties can be added to the `Environment` by using the relaxed rules.



[[boot-features-internationalization]]
== Internationalization
Spring Boot supports localized messages so that your application can cater to users of different language preferences.
By default, Spring Boot looks for the presence of a `messages` resource bundle at the root of the classpath.

NOTE: The auto-configuration applies when the default properties file for the configured resource bundle is available (i.e. `messages.properties` by default).
If your resource bundle contains only language-specific properties files, you are required to add the default.
If no properties file is found that matches any of the configured base names, there will be no auto-configured `MessageSource`.

The basename of the resource bundle as well as several other attributes can be configured using the `spring.messages` namespace, as shown in the following example:

[source,yaml,indent=0,configprops,configblocks]
----
	spring:
	  messages:
	    basename: "messages,config.i18n.messages"
	    fallback-to-system-locale: false
----

TIP: `spring.messages.basename` supports comma-separated list of locations, either a package qualifier or a resource resolved from the classpath root.

See {spring-boot-autoconfigure-module-code}/context/MessageSourceProperties.java[`MessageSourceProperties`] for more supported options.



[[boot-features-json]]
== JSON
Spring Boot provides integration with three JSON mapping libraries:

- Gson
- Jackson
- JSON-B

Jackson is the preferred and default library.



[[boot-features-json-jackson]]
=== Jackson
Auto-configuration for Jackson is provided and Jackson is part of `spring-boot-starter-json`.
When Jackson is on the classpath an `ObjectMapper` bean is automatically configured.
Several configuration properties are provided for <<howto.adoc#howto-customize-the-jackson-objectmapper,customizing the configuration of the `ObjectMapper`>>.



[[boot-features-json-gson]]
=== Gson
Auto-configuration for Gson is provided.
When Gson is on the classpath a `Gson` bean is automatically configured.
Several `+spring.gson.*+` configuration properties are provided for customizing the configuration.
To take more control, one or more `GsonBuilderCustomizer` beans can be used.



[[boot-features-json-json-b]]
=== JSON-B
Auto-configuration for JSON-B is provided.
When the JSON-B API and an implementation are on the classpath a `Jsonb` bean will be automatically configured.
The preferred JSON-B implementation is Apache Johnzon for which dependency management is provided.



[[boot-features-developing-web-applications]]
== Developing Web Applications
Spring Boot is well suited for web application development.
You can create a self-contained HTTP server by using embedded Tomcat, Jetty, Undertow, or Netty.
Most web applications use the `spring-boot-starter-web` module to get up and running quickly.
You can also choose to build reactive web applications by using the `spring-boot-starter-webflux` module.

If you have not yet developed a Spring Boot web application, you can follow the "Hello World!" example in the _<<getting-started.adoc#getting-started-first-application, Getting started>>_ section.



[[boot-features-spring-mvc]]
=== The "`Spring Web MVC Framework`"
The {spring-framework-docs}/web.html#mvc[Spring Web MVC framework] (often referred to as "`Spring MVC`") is a rich "`model view controller`" web framework.
Spring MVC lets you create special `@Controller` or `@RestController` beans to handle incoming HTTP requests.
Methods in your controller are mapped to HTTP by using `@RequestMapping` annotations.

The following code shows a typical `@RestController` that serves JSON data:

[source,java,indent=0]
----
	@RestController
	@RequestMapping(value="/users")
	public class MyRestController {

		@RequestMapping(value="/{user}", method=RequestMethod.GET)
		public User getUser(@PathVariable Long user) {
			// ...
		}

		@RequestMapping(value="/{user}/customers", method=RequestMethod.GET)
		List<Customer> getUserCustomers(@PathVariable Long user) {
			// ...
		}

		@RequestMapping(value="/{user}", method=RequestMethod.DELETE)
		public User deleteUser(@PathVariable Long user) {
			// ...
		}

	}
----

Spring MVC is part of the core Spring Framework, and detailed information is available in the  {spring-framework-docs}/web.html#mvc[reference documentation].
There are also several guides that cover Spring MVC available at https://spring.io/guides.



[[boot-features-spring-mvc-auto-configuration]]
==== Spring MVC Auto-configuration
Spring Boot provides auto-configuration for Spring MVC that works well with most applications.

The auto-configuration adds the following features on top of Spring's defaults:

* Inclusion of `ContentNegotiatingViewResolver` and `BeanNameViewResolver` beans.
* Support for serving static resources, including support for WebJars (covered <<boot-features-spring-mvc-static-content,later in this document>>)).
* Automatic registration of `Converter`, `GenericConverter`, and `Formatter` beans.
* Support for `HttpMessageConverters` (covered <<boot-features-spring-mvc-message-converters,later in this document>>).
* Automatic registration of `MessageCodesResolver` (covered <<boot-features-spring-message-codes,later in this document>>).
* Static `index.html` support.
* Automatic use of a `ConfigurableWebBindingInitializer` bean (covered <<boot-features-spring-mvc-web-binding-initializer,later in this document>>).

If you want to keep those Spring Boot MVC customizations and make more {spring-framework-docs}/web.html#mvc[MVC customizations] (interceptors, formatters, view controllers, and other features), you can add your own `@Configuration` class of type `WebMvcConfigurer` but *without* `@EnableWebMvc`.

If you want to provide custom instances of `RequestMappingHandlerMapping`, `RequestMappingHandlerAdapter`, or `ExceptionHandlerExceptionResolver`, and still keep the Spring Boot MVC customizations, you can declare a bean of type `WebMvcRegistrations` and use it to provide custom instances of those components.

If you want to take complete control of Spring MVC, you can add your own `@Configuration` annotated with `@EnableWebMvc`, or alternatively add your own `@Configuration`-annotated `DelegatingWebMvcConfiguration` as described in the Javadoc of `@EnableWebMvc`.


[[boot-features-spring-mvc-message-converters]]
==== HttpMessageConverters
Spring MVC uses the `HttpMessageConverter` interface to convert HTTP requests and responses.
Sensible defaults are included out of the box.
For example, objects can be automatically converted to JSON (by using the Jackson library) or XML (by using the Jackson XML extension, if available, or by using JAXB if the Jackson XML extension is not available).
By default, strings are encoded in `UTF-8`.

If you need to add or customize converters, you can use Spring Boot's `HttpMessageConverters` class, as shown in the following listing:

[source,java,indent=0]
----
	import org.springframework.boot.autoconfigure.http.HttpMessageConverters;
	import org.springframework.context.annotation.*;
	import org.springframework.http.converter.*;

	@Configuration(proxyBeanMethods = false)
	public class MyConfiguration {

		@Bean
		public HttpMessageConverters customConverters() {
			HttpMessageConverter<?> additional = ...
			HttpMessageConverter<?> another = ...
			return new HttpMessageConverters(additional, another);
		}

	}
----

Any `HttpMessageConverter` bean that is present in the context is added to the list of converters.
You can also override default converters in the same way.



[[boot-features-json-components]]
==== Custom JSON Serializers and Deserializers
If you use Jackson to serialize and deserialize JSON data, you might want to write your own `JsonSerializer` and `JsonDeserializer` classes.
Custom serializers are usually https://github.com/FasterXML/jackson-docs/wiki/JacksonHowToCustomSerializers[registered with Jackson through a module], but Spring Boot provides an alternative `@JsonComponent` annotation that makes it easier to directly register Spring Beans.

You can use the `@JsonComponent` annotation directly on `JsonSerializer`, `JsonDeserializer` or `KeyDeserializer` implementations.
You can also use it on classes that contain serializers/deserializers as inner classes, as shown in the following example:

[source,java,indent=0]
----
	import java.io.*;
	import com.fasterxml.jackson.core.*;
	import com.fasterxml.jackson.databind.*;
	import org.springframework.boot.jackson.*;

	@JsonComponent
	public class Example {

		public static class Serializer extends JsonSerializer<SomeObject> {
			// ...
		}

		public static class Deserializer extends JsonDeserializer<SomeObject> {
			// ...
		}

	}
----

All `@JsonComponent` beans in the `ApplicationContext` are automatically registered with Jackson.
Because `@JsonComponent` is meta-annotated with `@Component`, the usual component-scanning rules apply.

Spring Boot also provides {spring-boot-module-code}/jackson/JsonObjectSerializer.java[`JsonObjectSerializer`] and {spring-boot-module-code}/jackson/JsonObjectDeserializer.java[`JsonObjectDeserializer`] base classes that provide useful alternatives to the standard Jackson versions when serializing objects.
See {spring-boot-module-api}/jackson/JsonObjectSerializer.html[`JsonObjectSerializer`] and {spring-boot-module-api}/jackson/JsonObjectDeserializer.html[`JsonObjectDeserializer`] in the Javadoc for details.



[[boot-features-spring-message-codes]]
==== MessageCodesResolver
Spring MVC has a strategy for generating error codes for rendering error messages from binding errors: `MessageCodesResolver`.
If you set the configprop:spring.mvc.message-codes-resolver-format[] property `PREFIX_ERROR_CODE` or `POSTFIX_ERROR_CODE`, Spring Boot creates one for you (see the enumeration in {spring-framework-api}/validation/DefaultMessageCodesResolver.Format.html[`DefaultMessageCodesResolver.Format`]).



[[boot-features-spring-mvc-static-content]]
==== Static Content
By default, Spring Boot serves static content from a directory called `/static` (or `/public` or `/resources` or `/META-INF/resources`) in the classpath or from the root of the `ServletContext`.
It uses the `ResourceHttpRequestHandler` from Spring MVC so that you can modify that behavior by adding your own `WebMvcConfigurer` and overriding the `addResourceHandlers` method.

In a stand-alone web application, the default servlet from the container is also enabled and acts as a fallback, serving content from the root of the `ServletContext` if Spring decides not to handle it.
Most of the time, this does not happen (unless you modify the default MVC configuration), because Spring can always handle requests through the `DispatcherServlet`.

By default, resources are mapped on `+/**+`, but you can tune that with the configprop:spring.mvc.static-path-pattern[] property.
For instance, relocating all resources to `/resources/**` can be achieved as follows:

[source,yaml,indent=0,subs="verbatim,quotes,attributes",configprops,configblocks]
----
	spring:
	  mvc:
	    static-path-pattern: "/resources/**"
----

You can also customize the static resource locations by using the configprop:spring.web.resources.static-locations[] property (replacing the default values with a list of directory locations).
The root Servlet context path, `"/"`, is automatically added as a location as well.

In addition to the "`standard`" static resource locations mentioned earlier, a special case is made for https://www.webjars.org/[Webjars content].
Any resources with a path in `+/webjars/**+` are served from jar files if they are packaged in the Webjars format.

TIP: Do not use the `src/main/webapp` directory if your application is packaged as a jar.
Although this directory is a common standard, it works *only* with war packaging, and it is silently ignored by most build tools if you generate a jar.

Spring Boot also supports the advanced resource handling features provided by Spring MVC, allowing use cases such as cache-busting static resources or using version agnostic URLs for Webjars.

To use version agnostic URLs for Webjars, add the `webjars-locator-core` dependency.
Then declare your Webjar.
Using jQuery as an example, adding `"/webjars/jquery/jquery.min.js"` results in `"/webjars/jquery/x.y.z/jquery.min.js"` where `x.y.z` is the Webjar version.

NOTE: If you use JBoss, you need to declare the `webjars-locator-jboss-vfs` dependency instead of the `webjars-locator-core`.
Otherwise, all Webjars resolve as a `404`.

To use cache busting, the following configuration configures a cache busting solution for all static resources, effectively adding a content hash, such as `<link href="/css/spring-2a2d595e6ed9a0b24f027f2b63b134d6.css"/>`, in URLs:

[source,yaml,indent=0,subs="verbatim,quotes,attributes",configprops,configblocks]
----
	spring:
	  web:
	    resources:
	      chain:
	        strategy:
	          content:
	            enabled: true
	            paths: "/**"
----

NOTE: Links to resources are rewritten in templates at runtime, thanks to a `ResourceUrlEncodingFilter` that is auto-configured for Thymeleaf and FreeMarker.
You should manually declare this filter when using JSPs.
Other template engines are currently not automatically supported but can be with custom template macros/helpers and the use of the {spring-framework-api}/web/servlet/resource/ResourceUrlProvider.html[`ResourceUrlProvider`].

When loading resources dynamically with, for example, a JavaScript module loader, renaming files is not an option.
That is why other strategies are also supported and can be combined.
A "fixed" strategy adds a static version string in the URL without changing the file name, as shown in the following example:

[source,yaml,indent=0,subs="verbatim,quotes,attributes",configprops,configblocks]
----
	spring:
	  web:
	    resources:
	      chain:
	        strategy:
	          content:
	            enabled: true
	            paths: "/**"
	          fixed:
	            enabled: true
	            paths: "/js/lib/"
	            version: "v12"
----

With this configuration, JavaScript modules located under `"/js/lib/"` use a fixed versioning strategy (`"/v12/js/lib/mymodule.js"`), while other resources still use the content one (`<link href="/css/spring-2a2d595e6ed9a0b24f027f2b63b134d6.css"/>`).

See {spring-boot-autoconfigure-module-code}/web/ResourceProperties.java[`ResourceProperties`] for more supported options.

[TIP]
====
This feature has been thoroughly described in a dedicated https://spring.io/blog/2014/07/24/spring-framework-4-1-handling-static-web-resources[blog post] and in Spring Framework's {spring-framework-docs}/web.html#mvc-config-static-resources[reference documentation].
====

[[boot-features-spring-mvc-welcome-page]]
==== Welcome Page
Spring Boot supports both static and templated welcome pages.
It first looks for an `index.html` file in the configured static content locations.
If one is not found, it then looks for an `index` template.
If either is found, it is automatically used as the welcome page of the application.



[[boot-features-spring-mvc-pathmatch]]
==== Path Matching and Content Negotiation
Spring MVC can map incoming HTTP requests to handlers by looking at the request path and matching it to the mappings defined in your application (for example, `@GetMapping` annotations on Controller methods).

Spring Boot chooses to disable suffix pattern matching by default, which means that requests like `"GET /projects/spring-boot.json"` won't be matched to `@GetMapping("/projects/spring-boot")` mappings.
This is considered as a {spring-framework-docs}/web.html#mvc-ann-requestmapping-suffix-pattern-match[best practice for Spring MVC applications].
This feature was mainly useful in the past for HTTP clients which did not send proper "Accept" request headers; we needed to make sure to send the correct Content Type to the client.
Nowadays, Content Negotiation is much more reliable.

There are other ways to deal with HTTP clients that don't consistently send proper "Accept" request headers.
Instead of using suffix matching, we can use a query parameter to ensure that requests like `"GET /projects/spring-boot?format=json"` will be mapped to `@GetMapping("/projects/spring-boot")`:

[source,yaml,indent=0,subs="verbatim,quotes,attributes",configblocks]
----
	spring:
	  mvc:
	    contentnegotiation:
	      favor-parameter: true
----

Or if you prefer to use a different parameter name:

[source,properties,indent=0,subs="verbatim,quotes,attributes"]
----
	spring:
	  mvc:
	    contentnegotiation:
	      favor-parameter: true
	      parameter-name: "myparam"
----

Most standard media types are supported out-of-the-box, but you can also define new ones:

[source,yaml,indent=0,subs="verbatim,quotes,attributes",configblocks]
----
	spring:
	  mvc:
	    contentnegotiation:
	      media-types:
	        markdown: "text/markdown"
----



Suffix pattern matching is deprecated and will be removed in a future release.
If you understand the caveats and would still like your application to use suffix pattern matching, the following configuration is required:

[source,properties,indent=0,subs="verbatim,quotes,attributes"]
----
	spring.mvc.contentnegotiation.favor-path-extension=true
	spring.mvc.pathmatch.use-suffix-pattern=true
----

Alternatively, rather than open all suffix patterns, it's more secure to only support registered suffix patterns:

[source,yaml,indent=0,subs="verbatim,quotes,attributes",configprops,configblocks]
----
	spring:
	  mvc:
	    contentnegotiation:
	      favor-path-extension: true
	    pathmatch:
	      use-registered-suffix-pattern: true
----

As of Spring Framework 5.3, Spring MVC supports several implementation strategies for matching request paths to Controller handlers.
It was previously only supporting the `AntPathMatcher` strategy, but it now also offers `PathPatternParser`.
Spring Boot now provides a configuration property to choose and opt in the new strategy:

[source,yaml,indent=0,subs="verbatim,quotes,attributes",configprops,configblocks]
----
	spring:
	  mvc:
	    pathmatch:
	      matching-strategy: "path-pattern-parser"
----

For more details on why you should consider this new implementation, please check out the
https://spring.io/blog/2020/06/30/url-matching-with-pathpattern-in-spring-mvc[dedicated blog post].

NOTE: `PathPatternParser` is an optimized implementation but restricts usage of
{spring-framework-docs}/web.html#mvc-ann-requestmapping-uri-templates[some path patterns variants]
and is incompatible with suffix pattern matching (configprop:spring.mvc.pathmatch.use-suffix-pattern[deprecated],
configprop:spring.mvc.pathmatch.use-registered-suffix-pattern[deprecated]) or mapping the `DispatcherServlet`
with a Servlet prefix (configprop:spring.mvc.servlet.path[]).



[[boot-features-spring-mvc-web-binding-initializer]]
==== ConfigurableWebBindingInitializer
Spring MVC uses a `WebBindingInitializer` to initialize a `WebDataBinder` for a particular request.
If you create your own `ConfigurableWebBindingInitializer` `@Bean`, Spring Boot automatically configures Spring MVC to use it.



[[boot-features-spring-mvc-template-engines]]
==== Template Engines
As well as REST web services, you can also use Spring MVC to serve dynamic HTML content.
Spring MVC supports a variety of templating technologies, including Thymeleaf, FreeMarker, and JSPs.
Also, many other templating engines include their own Spring MVC integrations.

Spring Boot includes auto-configuration support for the following templating engines:

 * https://freemarker.apache.org/docs/[FreeMarker]
 * https://docs.groovy-lang.org/docs/next/html/documentation/template-engines.html#_the_markuptemplateengine[Groovy]
 * https://www.thymeleaf.org[Thymeleaf]
 * https://mustache.github.io/[Mustache]

TIP: If possible, JSPs should be avoided.
There are several <<boot-features-jsp-limitations, known limitations>> when using them with embedded servlet containers.

When you use one of these templating engines with the default configuration, your templates are picked up automatically from `src/main/resources/templates`.

TIP: Depending on how you run your application, your IDE may order the classpath differently.
Running your application in the IDE from its main method results in a different ordering than when you run your application by using Maven or Gradle or from its packaged jar.
This can cause Spring Boot to fail to find the expected template.
If you have this problem, you can reorder the classpath in the IDE to place the module's classes and resources first.



[[boot-features-error-handling]]
==== Error Handling
By default, Spring Boot provides an `/error` mapping that handles all errors in a sensible way, and it is registered as a "`global`" error page in the servlet container.
For machine clients, it produces a JSON response with details of the error, the HTTP status, and the exception message.
For browser clients, there is a "`whitelabel`" error view that renders the same data in HTML format (to customize it, add a `View` that resolves to `error`).
To replace the default behavior completely, you can implement `ErrorController` and register a bean definition of that type or add a bean of type `ErrorAttributes` to use the existing mechanism but replace the contents.

TIP: The `BasicErrorController` can be used as a base class for a custom `ErrorController`.
This is particularly useful if you want to add a handler for a new content type (the default is to handle `text/html` specifically and provide a fallback for everything else).
To do so, extend `BasicErrorController`, add a public method with a `@RequestMapping` that has a `produces` attribute, and create a bean of your new type.

You can also define a class annotated with `@ControllerAdvice` to customize the JSON document to return for a particular controller and/or exception type, as shown in the following example:

[source,java,indent=0,subs="verbatim,quotes,attributes"]
----
	@ControllerAdvice(basePackageClasses = AcmeController.class)
	public class AcmeControllerAdvice extends ResponseEntityExceptionHandler {

		@ExceptionHandler(YourException.class)
		@ResponseBody
		ResponseEntity<?> handleControllerException(HttpServletRequest request, Throwable ex) {
			HttpStatus status = getStatus(request);
			return new ResponseEntity<>(new CustomErrorType(status.value(), ex.getMessage()), status);
		}

		private HttpStatus getStatus(HttpServletRequest request) {
			Integer statusCode = (Integer) request.getAttribute("javax.servlet.error.status_code");
			if (statusCode == null) {
				return HttpStatus.INTERNAL_SERVER_ERROR;
			}
			return HttpStatus.valueOf(statusCode);
		}

	}
----

In the preceding example, if `YourException` is thrown by a controller defined in the same package as `AcmeController`, a JSON representation of the `CustomErrorType` POJO is used instead of the `ErrorAttributes` representation.



[[boot-features-error-handling-custom-error-pages]]
===== Custom Error Pages
If you want to display a custom HTML error page for a given status code, you can add a file to an `/error` directory.
Error pages can either be static HTML (that is, added under any of the static resource directories) or be built by using templates.
The name of the file should be the exact status code or a series mask.

For example, to map `404` to a static HTML file, your directory structure would be as follows:

[source,indent=0,subs="verbatim,quotes,attributes"]
----
	src/
	 +- main/
	     +- java/
	     |   + <source code>
	     +- resources/
	         +- public/
	             +- error/
	             |   +- 404.html
	             +- <other public assets>
----

To map all `5xx` errors by using a FreeMarker template, your directory structure would be as follows:

[source,indent=0,subs="verbatim,quotes,attributes"]
----
	src/
	 +- main/
	     +- java/
	     |   + <source code>
	     +- resources/
	         +- templates/
	             +- error/
	             |   +- 5xx.ftlh
	             +- <other templates>
----

For more complex mappings, you can also add beans that implement the `ErrorViewResolver` interface, as shown in the following example:

[source,java,indent=0,subs="verbatim,quotes,attributes"]
----
	public class MyErrorViewResolver implements ErrorViewResolver {

		@Override
		public ModelAndView resolveErrorView(HttpServletRequest request,
				HttpStatus status, Map<String, Object> model) {
			// Use the request or status to optionally return a ModelAndView
			return ...
		}

	}
----


You can also use regular Spring MVC features such as {spring-framework-docs}/web.html#mvc-exceptionhandlers[`@ExceptionHandler` methods] and {spring-framework-docs}/web.html#mvc-ann-controller-advice[`@ControllerAdvice`].
The `ErrorController` then picks up any unhandled exceptions.



[[boot-features-error-handling-mapping-error-pages-without-mvc]]
===== Mapping Error Pages outside of Spring MVC
For applications that do not use Spring MVC, you can use the `ErrorPageRegistrar` interface to directly register `ErrorPages`.
This abstraction works directly with the underlying embedded servlet container and works even if you do not have a Spring MVC `DispatcherServlet`.

[source,java,indent=0,subs="verbatim,quotes,attributes"]
----
	@Bean
	public ErrorPageRegistrar errorPageRegistrar(){
		return new MyErrorPageRegistrar();
	}

	// ...

	private static class MyErrorPageRegistrar implements ErrorPageRegistrar {

		@Override
		public void registerErrorPages(ErrorPageRegistry registry) {
			registry.addErrorPages(new ErrorPage(HttpStatus.BAD_REQUEST, "/400"));
		}

	}
----

NOTE: If you register an `ErrorPage` with a path that ends up being handled by a `Filter` (as is common with some non-Spring web frameworks, like Jersey and Wicket), then the `Filter` has to be explicitly registered as an `ERROR` dispatcher, as shown in the following example:

[source,java,indent=0,subs="verbatim,quotes,attributes"]
----
	@Bean
	public FilterRegistrationBean myFilter() {
		FilterRegistrationBean registration = new FilterRegistrationBean();
		registration.setFilter(new MyFilter());
		...
		registration.setDispatcherTypes(EnumSet.allOf(DispatcherType.class));
		return registration;
	}
----

Note that the default `FilterRegistrationBean` does not include the `ERROR` dispatcher type.



[[boot-features-error-handling-war-deployment]]
===== Error handling in a war deployment
When deployed to a servlet container, Spring Boot uses its error page filter to forward a request with an error status to the appropriate error page.
This is necessary as the Servlet specification does not provide an API for registering error pages.
Depending on the container that you are deploying your war file to and the technologies that your application uses, some additional configuration may be required.

The error page filter can only forward the request to the correct error page if the response has not already been committed.
By default, WebSphere Application Server 8.0 and later commits the response upon successful completion of a servlet's service method.
You should disable this behavior by setting `com.ibm.ws.webcontainer.invokeFlushAfterService` to `false`.

If you are using Spring Security and want to access the principal in an error page, you must configure Spring Security's filter to be invoked on error dispatches.
To do so, set the `spring.security.filter.dispatcher-types` property to `async, error, forward, request`.




[[boot-features-spring-hateoas]]
==== Spring HATEOAS
If you develop a RESTful API that makes use of hypermedia, Spring Boot provides auto-configuration for Spring HATEOAS that works well with most applications.
The auto-configuration replaces the need to use `@EnableHypermediaSupport` and registers a number of beans to ease building hypermedia-based applications, including a `LinkDiscoverers` (for client side support) and an `ObjectMapper` configured to correctly marshal responses into the desired representation.
The `ObjectMapper` is customized by setting the various `spring.jackson.*` properties or, if one exists, by a `Jackson2ObjectMapperBuilder` bean.

You can take control of Spring HATEOAS's configuration by using `@EnableHypermediaSupport`.
Note that doing so disables the `ObjectMapper` customization described earlier.



[[boot-features-cors]]
==== CORS Support
https://en.wikipedia.org/wiki/Cross-origin_resource_sharing[Cross-origin resource sharing] (CORS) is a https://www.w3.org/TR/cors/[W3C specification] implemented by https://caniuse.com/#feat=cors[most browsers] that lets you specify in a flexible way what kind of cross-domain requests are authorized., instead of using some less secure and less powerful approaches such as IFRAME or JSONP.

As of version 4.2, Spring MVC {spring-framework-docs}/web.html#mvc-cors[supports CORS].
Using {spring-framework-docs}/web.html#mvc-cors-controller[controller method CORS configuration] with {spring-framework-api}/web/bind/annotation/CrossOrigin.html[`@CrossOrigin`] annotations in your Spring Boot application does not require any specific configuration.
{spring-framework-docs}/web.html#mvc-cors-global[Global CORS configuration] can be defined by registering a `WebMvcConfigurer` bean with a customized `addCorsMappings(CorsRegistry)` method, as shown in the following example:

[source,java,indent=0]
----
	@Configuration(proxyBeanMethods = false)
	public class MyConfiguration {

		@Bean
		public WebMvcConfigurer corsConfigurer() {
			return new WebMvcConfigurer() {
				@Override
				public void addCorsMappings(CorsRegistry registry) {
					registry.addMapping("/api/**");
				}
			};
		}
	}
----



[[boot-features-webflux]]
=== The "`Spring WebFlux Framework`"
Spring WebFlux is the new reactive web framework introduced in Spring Framework 5.0.
Unlike Spring MVC, it does not require the Servlet API, is fully asynchronous and non-blocking, and implements the https://www.reactive-streams.org/[Reactive Streams] specification through https://projectreactor.io/[the Reactor project].

Spring WebFlux comes in two flavors: functional and annotation-based.
The annotation-based one is quite close to the Spring MVC model, as shown in the following example:

[source,java,indent=0]
----
	@RestController
	@RequestMapping("/users")
	public class MyRestController {

		@GetMapping("/{user}")
		public Mono<User> getUser(@PathVariable Long user) {
			// ...
		}

		@GetMapping("/{user}/customers")
		public Flux<Customer> getUserCustomers(@PathVariable Long user) {
			// ...
		}

		@DeleteMapping("/{user}")
		public Mono<User> deleteUser(@PathVariable Long user) {
			// ...
		}

	}
----

"`WebFlux.fn`", the functional variant, separates the routing configuration from the actual handling of the requests, as shown in the following example:

[source,java,indent=0]
----
	@Configuration(proxyBeanMethods = false)
	public class RoutingConfiguration {

		@Bean
		public RouterFunction<ServerResponse> monoRouterFunction(UserHandler userHandler) {
			return route(GET("/{user}").and(accept(APPLICATION_JSON)), userHandler::getUser)
					.andRoute(GET("/{user}/customers").and(accept(APPLICATION_JSON)), userHandler::getUserCustomers)
					.andRoute(DELETE("/{user}").and(accept(APPLICATION_JSON)), userHandler::deleteUser);
		}

	}

	@Component
	public class UserHandler {

		public Mono<ServerResponse> getUser(ServerRequest request) {
			// ...
		}

		public Mono<ServerResponse> getUserCustomers(ServerRequest request) {
			// ...
		}

		public Mono<ServerResponse> deleteUser(ServerRequest request) {
			// ...
		}
	}
----

WebFlux is part of the Spring Framework and detailed information is available in its {spring-framework-docs}/web-reactive.html#webflux-fn[reference documentation].

TIP: You can define as many `RouterFunction` beans as you like to modularize the definition of the router.
Beans can be ordered if you need to apply a precedence.

To get started, add the `spring-boot-starter-webflux` module to your application.

NOTE: Adding both `spring-boot-starter-web` and `spring-boot-starter-webflux` modules in your application results in Spring Boot auto-configuring Spring MVC, not WebFlux.
This behavior has been chosen because many Spring developers add `spring-boot-starter-webflux` to their Spring MVC application to use the reactive `WebClient`.
You can still enforce your choice by setting the chosen application type to `SpringApplication.setWebApplicationType(WebApplicationType.REACTIVE)`.



[[boot-features-webflux-auto-configuration]]
==== Spring WebFlux Auto-configuration
Spring Boot provides auto-configuration for Spring WebFlux that works well with most applications.

The auto-configuration adds the following features on top of Spring's defaults:

* Configuring codecs for `HttpMessageReader` and `HttpMessageWriter` instances (described <<boot-features-webflux-httpcodecs,later in this document>>).
* Support for serving static resources, including support for WebJars (described <<boot-features-spring-mvc-static-content,later in this document>>).

If you want to keep Spring Boot WebFlux features and you want to add additional {spring-framework-docs}/web-reactive.html#webflux-config[WebFlux configuration], you can add your own `@Configuration` class of type `WebFluxConfigurer` but *without* `@EnableWebFlux`.

If you want to take complete control of Spring WebFlux, you can add your own `@Configuration` annotated with `@EnableWebFlux`.



[[boot-features-webflux-httpcodecs]]
==== HTTP Codecs with HttpMessageReaders and HttpMessageWriters
Spring WebFlux uses the `HttpMessageReader` and `HttpMessageWriter` interfaces to convert HTTP requests and responses.
They are configured with `CodecConfigurer` to have sensible defaults by looking at the libraries available in your classpath.

Spring Boot provides dedicated configuration properties for codecs, `+spring.codec.*+`.
It also applies further customization by using `CodecCustomizer` instances.
For example, `+spring.jackson.*+` configuration keys are applied to the Jackson codec.

If you need to add or customize codecs, you can create a custom `CodecCustomizer` component, as shown in the following example:

[source,java,indent=0]
----
	import org.springframework.boot.web.codec.CodecCustomizer;

	@Configuration(proxyBeanMethods = false)
	public class MyConfiguration {

		@Bean
		public CodecCustomizer myCodecCustomizer() {
			return codecConfigurer -> {
				// ...
			};
		}

	}
----

You can also leverage <<boot-features-json-components,Boot's custom JSON serializers and deserializers>>.



[[boot-features-webflux-static-content]]
==== Static Content
By default, Spring Boot serves static content from a directory called `/static` (or `/public` or `/resources` or `/META-INF/resources`) in the classpath.
It uses the `ResourceWebHandler` from Spring WebFlux so that you can modify that behavior by adding your own `WebFluxConfigurer` and overriding the `addResourceHandlers` method.

By default, resources are mapped on `+/**+`, but you can tune that by setting the configprop:spring.webflux.static-path-pattern[] property.
For instance, relocating all resources to `/resources/**` can be achieved as follows:

[source,yaml,indent=0,subs="verbatim,quotes,attributes",configprops,configblocks]
----
	spring:
	  webflux:
	    static-path-pattern: "/resources/**"
----

You can also customize the static resource locations by using `spring.web.resources.static-locations`.
Doing so replaces the default values with a list of directory locations.
If you do so, the default welcome page detection switches to your custom locations.
So, if there is an `index.html` in any of your locations on startup, it is the home page of the application.

In addition to the "`standard`" static resource locations listed earlier, a special case is made for https://www.webjars.org/[Webjars content].
Any resources with a path in `+/webjars/**+` are served from jar files if they are packaged in the Webjars format.

TIP: Spring WebFlux applications do not strictly depend on the Servlet API, so they cannot be deployed as war files and do not use the `src/main/webapp` directory.


[[boot-features-webflux-welcome-page]]
==== Welcome Page
Spring Boot supports both static and templated welcome pages.
It first looks for an `index.html` file in the configured static content locations.
If one is not found, it then looks for an `index` template.
If either is found, it is automatically used as the welcome page of the application.



[[boot-features-webflux-template-engines]]
==== Template Engines
As well as REST web services, you can also use Spring WebFlux to serve dynamic HTML content.
Spring WebFlux supports a variety of templating technologies, including Thymeleaf, FreeMarker, and Mustache.

Spring Boot includes auto-configuration support for the following templating engines:

 * https://freemarker.apache.org/docs/[FreeMarker]
 * https://www.thymeleaf.org[Thymeleaf]
 * https://mustache.github.io/[Mustache]

When you use one of these templating engines with the default configuration, your templates are picked up automatically from `src/main/resources/templates`.



[[boot-features-webflux-error-handling]]
==== Error Handling
Spring Boot provides a `WebExceptionHandler` that handles all errors in a sensible way.
Its position in the processing order is immediately before the handlers provided by WebFlux, which are considered last.
For machine clients, it produces a JSON response with details of the error, the HTTP status, and the exception message.
For browser clients, there is a "`whitelabel`" error handler that renders the same data in HTML format.
You can also provide your own HTML templates to display errors (see the <<boot-features-webflux-error-handling-custom-error-pages,next section>>).

The first step to customizing this feature often involves using the existing mechanism but replacing or augmenting the error contents.
For that, you can add a bean of type `ErrorAttributes`.

To change the error handling behavior, you can implement `ErrorWebExceptionHandler` and register a bean definition of that type.
Because a `WebExceptionHandler` is quite low-level, Spring Boot also provides a convenient `AbstractErrorWebExceptionHandler` to let you handle errors in a WebFlux functional way, as shown in the following example:

[source,java,indent=0,subs="verbatim,quotes,attributes"]
----
	public class CustomErrorWebExceptionHandler extends AbstractErrorWebExceptionHandler {

		// Define constructor here

		@Override
		protected RouterFunction<ServerResponse> getRoutingFunction(ErrorAttributes errorAttributes) {

			return RouterFunctions
					.route(aPredicate, aHandler)
					.andRoute(anotherPredicate, anotherHandler);
		}

	}
----

For a more complete picture, you can also subclass `DefaultErrorWebExceptionHandler` directly and override specific methods.



[[boot-features-webflux-error-handling-custom-error-pages]]
===== Custom Error Pages
If you want to display a custom HTML error page for a given status code, you can add a file to an `/error` directory.
Error pages can either be static HTML (that is, added under any of the static resource directories) or built with templates.
The name of the file should be the exact status code or a series mask.

For example, to map `404` to a static HTML file, your directory structure would be as follows:

[source,indent=0,subs="verbatim,quotes,attributes"]
----
	src/
	 +- main/
	     +- java/
	     |   + <source code>
	     +- resources/
	         +- public/
	             +- error/
	             |   +- 404.html
	             +- <other public assets>
----

To map all `5xx` errors by using a Mustache template, your directory structure would be as follows:

[source,indent=0,subs="verbatim,quotes,attributes"]
----
	src/
	 +- main/
	     +- java/
	     |   + <source code>
	     +- resources/
	         +- templates/
	             +- error/
	             |   +- 5xx.mustache
	             +- <other templates>
----



[[boot-features-webflux-web-filters]]
==== Web Filters
Spring WebFlux provides a `WebFilter` interface that can be implemented to filter HTTP request-response exchanges.
`WebFilter` beans found in the application context will be automatically used to filter each exchange.

Where the order of the filters is important they can implement `Ordered` or be annotated with `@Order`.
Spring Boot auto-configuration may configure web filters for you.
When it does so, the orders shown in the following table will be used:

|===
| Web Filter | Order

| `MetricsWebFilter`
| `Ordered.HIGHEST_PRECEDENCE + 1`

| `WebFilterChainProxy` (Spring Security)
| `-100`

| `HttpTraceWebFilter`
| `Ordered.LOWEST_PRECEDENCE - 10`
|===



[[boot-features-jersey]]
=== JAX-RS and Jersey
If you prefer the JAX-RS programming model for REST endpoints, you can use one of the available implementations instead of Spring MVC.
https://jersey.github.io/[Jersey] and https://cxf.apache.org/[Apache CXF] work quite well out of the box.
CXF requires you to register its `Servlet` or `Filter` as a `@Bean` in your application context.
Jersey has some native Spring support, so we also provide auto-configuration support for it in Spring Boot, together with a starter.

To get started with Jersey, include the `spring-boot-starter-jersey` as a dependency and then you need one `@Bean` of type `ResourceConfig` in which you register all the endpoints, as shown in the following example:

[source,java,indent=0,subs="verbatim,quotes,attributes"]
----
	@Component
	public class JerseyConfig extends ResourceConfig {

		public JerseyConfig() {
			register(Endpoint.class);
		}

	}
----

WARNING: Jersey's support for scanning executable archives is rather limited.
For example, it cannot scan for endpoints in a package found in a <<deployment.adoc#deployment-install, fully executable jar file>> or in `WEB-INF/classes` when running an executable war file.
To avoid this limitation, the `packages` method should not be used, and endpoints should be registered individually by using the `register` method, as shown in the preceding example.

For more advanced customizations, you can also register an arbitrary number of beans that implement `ResourceConfigCustomizer`.

All the registered endpoints should be `@Components` with HTTP resource annotations (`@GET` and others), as shown in the following example:

[source,java,indent=0,subs="verbatim,quotes,attributes"]
----
	@Component
	@Path("/hello")
	public class Endpoint {

		@GET
		public String message() {
			return "Hello";
		}

	}
----

Since the `Endpoint` is a Spring `@Component`, its lifecycle is managed by Spring and you can use the `@Autowired` annotation to inject dependencies and use the `@Value` annotation to inject external configuration.
By default, the Jersey servlet is registered and mapped to `/*`.
You can change the mapping by adding `@ApplicationPath` to your `ResourceConfig`.

By default, Jersey is set up as a Servlet in a `@Bean` of type `ServletRegistrationBean` named `jerseyServletRegistration`.
By default, the servlet is initialized lazily, but you can customize that behavior by setting `spring.jersey.servlet.load-on-startup`.
You can disable or override that bean by creating one of your own with the same name.
You can also use a filter instead of a servlet by setting `spring.jersey.type=filter` (in which case, the `@Bean` to replace or override is `jerseyFilterRegistration`).
The filter has an `@Order`, which you can set with `spring.jersey.filter.order`.
Both the servlet and the filter registrations can be given init parameters by using `spring.jersey.init.*` to specify a map of properties.



[[boot-features-embedded-container]]
=== Embedded Servlet Container Support
Spring Boot includes support for embedded https://tomcat.apache.org/[Tomcat], https://www.eclipse.org/jetty/[Jetty], and https://github.com/undertow-io/undertow[Undertow] servers.
Most developers use the appropriate "`Starter`" to obtain a fully configured instance.
By default, the embedded server listens for HTTP requests on port `8080`.



[[boot-features-embedded-container-servlets-filters-listeners]]
==== Servlets, Filters, and listeners
When using an embedded servlet container, you can register servlets, filters, and all the listeners (such as `HttpSessionListener`) from the Servlet spec, either by using Spring beans or by scanning for Servlet components.



[[boot-features-embedded-container-servlets-filters-listeners-beans]]
===== Registering Servlets, Filters, and Listeners as Spring Beans
Any `Servlet`, `Filter`, or servlet `*Listener` instance that is a Spring bean is registered with the embedded container.
This can be particularly convenient if you want to refer to a value from your `application.properties` during configuration.

By default, if the context contains only a single Servlet, it is mapped to `/`.
In the case of multiple servlet beans, the bean name is used as a path prefix.
Filters map to `+/*+`.

If convention-based mapping is not flexible enough, you can use the `ServletRegistrationBean`, `FilterRegistrationBean`, and `ServletListenerRegistrationBean` classes for complete control.

It is usually safe to leave Filter beans unordered.
If a specific order is required, you should annotate the `Filter` with `@Order` or make it implement `Ordered`.
You cannot configure the order of a `Filter` by annotating its bean method with `@Order`.
If you cannot change the `Filter` class to add `@Order` or implement `Ordered`, you must define a `FilterRegistrationBean` for the `Filter` and set the registration bean's order using the `setOrder(int)` method.
Avoid configuring a Filter that reads the request body at `Ordered.HIGHEST_PRECEDENCE`, since it might go against the character encoding configuration of your application.
If a Servlet filter wraps the request, it should be configured with an order that is less than or equal to `OrderedFilter.REQUEST_WRAPPER_FILTER_MAX_ORDER`.

TIP: To see the order of every `Filter` in your application, enable debug level logging for the `web` <<boot-features-custom-log-groups,logging group>> (`logging.level.web=debug`).
Details of the registered filters, including their order and URL patterns, will then be logged at startup.

WARNING: Take care when registering `Filter` beans since they are initialized very early in the application lifecycle.
If you need to register a `Filter` that interacts with other beans, consider using a {spring-boot-module-api}/web/servlet/DelegatingFilterProxyRegistrationBean.html[`DelegatingFilterProxyRegistrationBean`] instead.



[[boot-features-embedded-container-context-initializer]]
==== Servlet Context Initialization
Embedded servlet containers do not directly execute the Servlet 3.0+ `javax.servlet.ServletContainerInitializer` interface or Spring's `org.springframework.web.WebApplicationInitializer` interface.
This is an intentional design decision intended to reduce the risk that third party libraries designed to run inside a war may break Spring Boot applications.

If you need to perform servlet context initialization in a Spring Boot application, you should register a bean that implements the `org.springframework.boot.web.servlet.ServletContextInitializer` interface.
The single `onStartup` method provides access to the `ServletContext` and, if necessary, can easily be used as an adapter to an existing `WebApplicationInitializer`.



[[boot-features-embedded-container-servlets-filters-listeners-scanning]]
===== Scanning for Servlets, Filters, and listeners
When using an embedded container, automatic registration of classes annotated with `@WebServlet`, `@WebFilter`, and `@WebListener` can be enabled by using `@ServletComponentScan`.

TIP: `@ServletComponentScan` has no effect in a standalone container, where the container's built-in discovery mechanisms are used instead.



[[boot-features-embedded-container-application-context]]
==== The ServletWebServerApplicationContext
Under the hood, Spring Boot uses a different type of `ApplicationContext` for embedded servlet container support.
The `ServletWebServerApplicationContext` is a special type of `WebApplicationContext` that bootstraps itself by searching for a single `ServletWebServerFactory` bean.
Usually a `TomcatServletWebServerFactory`, `JettyServletWebServerFactory`, or `UndertowServletWebServerFactory` has been auto-configured.

NOTE: You usually do not need to be aware of these implementation classes.
Most applications are auto-configured, and the appropriate `ApplicationContext` and `ServletWebServerFactory` are created on your behalf.



[[boot-features-customizing-embedded-containers]]
==== Customizing Embedded Servlet Containers
Common servlet container settings can be configured by using Spring `Environment` properties.
Usually, you would define the properties in your `application.properties` or `application.yaml` file.

Common server settings include:

* Network settings: Listen port for incoming HTTP requests (`server.port`), interface address to bind to `server.address`, and so on.
* Session settings: Whether the session is persistent (`server.servlet.session.persistent`), session timeout (`server.servlet.session.timeout`), location of session data (`server.servlet.session.store-dir`), and session-cookie configuration (`server.servlet.session.cookie.*`).
* Error management: Location of the error page (`server.error.path`) and so on.
* <<howto.adoc#howto-configure-ssl,SSL>>
* <<howto.adoc#how-to-enable-http-response-compression,HTTP compression>>

Spring Boot tries as much as possible to expose common settings, but this is not always possible.
For those cases, dedicated namespaces offer server-specific customizations (see `server.tomcat` and `server.undertow`).
For instance, <<howto.adoc#howto-configure-accesslogs,access logs>> can be configured with specific features of the embedded servlet container.

TIP: See the {spring-boot-autoconfigure-module-code}/web/ServerProperties.java[`ServerProperties`] class for a complete list.



[[boot-features-programmatic-embedded-container-customization]]
===== Programmatic Customization
If you need to programmatically configure your embedded servlet container, you can register a Spring bean that implements the `WebServerFactoryCustomizer` interface.
`WebServerFactoryCustomizer` provides access to the `ConfigurableServletWebServerFactory`, which includes numerous customization setter methods.
The following example shows programmatically setting the port:

[source,java,indent=0]
----
	import org.springframework.boot.web.server.WebServerFactoryCustomizer;
	import org.springframework.boot.web.servlet.server.ConfigurableServletWebServerFactory;
	import org.springframework.stereotype.Component;

	@Component
	public class CustomizationBean implements WebServerFactoryCustomizer<ConfigurableServletWebServerFactory> {

		@Override
		public void customize(ConfigurableServletWebServerFactory server) {
			server.setPort(9000);
		}

	}
----

NOTE: `TomcatServletWebServerFactory`, `JettyServletWebServerFactory` and `UndertowServletWebServerFactory` are dedicated variants of `ConfigurableServletWebServerFactory` that have additional customization setter methods for Tomcat, Jetty and Undertow respectively.



[[boot-features-customizing-configurableservletwebserverfactory-directly]]
===== Customizing ConfigurableServletWebServerFactory Directly
If the preceding customization techniques are too limited, you can register the `TomcatServletWebServerFactory`, `JettyServletWebServerFactory`, or `UndertowServletWebServerFactory` bean yourself.

[source,java,indent=0]
----
	@Bean
	public ConfigurableServletWebServerFactory webServerFactory() {
		TomcatServletWebServerFactory factory = new TomcatServletWebServerFactory();
		factory.setPort(9000);
		factory.setSessionTimeout(10, TimeUnit.MINUTES);
		factory.addErrorPages(new ErrorPage(HttpStatus.NOT_FOUND, "/notfound.html"));
		return factory;
	}
----

Setters are provided for many configuration options.
Several protected method "`hooks`" are also provided should you need to do something more exotic.
See the {spring-boot-module-api}/web/servlet/server/ConfigurableServletWebServerFactory.html[source code documentation] for details.



[[boot-features-jsp-limitations]]
==== JSP Limitations
When running a Spring Boot application that uses an embedded servlet container (and is packaged as an executable archive), there are some limitations in the JSP support.

* With Jetty and Tomcat, it should work if you use war packaging.
  An executable war will work when launched with `java -jar`, and will also be deployable to any standard container.
  JSPs are not supported when using an executable jar.

* Undertow does not support JSPs.

* Creating a custom `error.jsp` page does not override the default view for <<boot-features-error-handling,error handling>>.
  <<boot-features-error-handling-custom-error-pages,Custom error pages>> should be used instead.



[[boot-features-reactive-server]]
=== Embedded Reactive Server Support
Spring Boot includes support for the following embedded reactive web servers: Reactor Netty, Tomcat, Jetty, and Undertow.
Most developers use the appropriate “Starter” to obtain a fully configured instance.
By default, the embedded server listens for HTTP requests on port 8080.



[[boot-features-reactive-server-resources]]
=== Reactive Server Resources Configuration
When auto-configuring a Reactor Netty or Jetty server, Spring Boot will create specific beans that will provide HTTP resources to the server instance: `ReactorResourceFactory` or `JettyResourceFactory`.

By default, those resources will be also shared with the Reactor Netty and Jetty clients for optimal performances, given:

* the same technology is used for server and client
* the client instance is built using the `WebClient.Builder` bean auto-configured by Spring Boot

Developers can override the resource configuration for Jetty and Reactor Netty by providing a custom `ReactorResourceFactory` or `JettyResourceFactory` bean - this will be applied to both clients and servers.

You can learn more about the resource configuration on the client side in the <<boot-features-webclient-runtime, WebClient Runtime section>>.



[[boot-features-graceful-shutdown]]
== Graceful shutdown
Graceful shutdown is supported with all four embedded web servers (Jetty, Reactor Netty, Tomcat, and Undertow) and with both reactive and Servlet-based web applications.
It occurs as part of closing the application context and is performed in the earliest phase of stopping `SmartLifecycle` beans.
This stop processing uses a timeout which provides a grace period during which existing requests will be allowed to complete but no new requests will be permitted.
The exact way in which new requests are not permitted varies depending on the web server that is being used.
Jetty, Reactor Netty, and Tomcat will stop accepting requests at the network layer.
Undertow will accept requests but respond immediately with a service unavailable (503) response.

NOTE: Graceful shutdown with Tomcat requires Tomcat 9.0.33 or later.

To enable graceful shutdown, configure the configprop:server.shutdown[] property, as shown in the following example:

[source,yaml,indent=0,configprops,configblocks]
----
server:
  shutdown: "graceful"
----

To configure the timeout period, configure the configprop:spring.lifecycle.timeout-per-shutdown-phase[] property, as shown in the following example:

[source,yaml,indent=0,configprops,configblocks]
----
spring:
  lifecycle:
    timeout-per-shutdown-phase: "20s"
----

IMPORTANT: Using graceful shutdown with your IDE may not work properly if it does not send a proper `SIGTERM` signal.
Refer to the documentation of your IDE for more details.



[[boot-features-rsocket]]
== RSocket
https://rsocket.io[RSocket] is a binary protocol for use on byte stream transports.
It enables symmetric interaction models via async message passing over a single connection.


The `spring-messaging` module of the Spring Framework provides support for RSocket requesters and responders, both on the client and on the server side.
See the {spring-framework-docs}/web-reactive.html#rsocket-spring[RSocket section] of the Spring Framework reference for more details, including an overview of the RSocket protocol.


[[boot-features-rsocket-strategies-auto-configuration]]
=== RSocket Strategies Auto-configuration
Spring Boot auto-configures an `RSocketStrategies` bean that provides all the required infrastructure for encoding and decoding RSocket payloads.
By default, the auto-configuration will try to configure the following (in order):

. https://cbor.io/[CBOR] codecs with Jackson
. JSON codecs with Jackson

The `spring-boot-starter-rsocket` starter provides both dependencies.
Check out the <<boot-features-json-jackson,Jackson support section>> to know more about customization possibilities.

Developers can customize the `RSocketStrategies` component by creating beans that implement the `RSocketStrategiesCustomizer` interface.
Note that their `@Order` is important, as it determines the order of codecs.


[[boot-features-rsocket-server-auto-configuration]]
=== RSocket server Auto-configuration
Spring Boot provides RSocket server auto-configuration.
The required dependencies are provided by the `spring-boot-starter-rsocket`.

Spring Boot allows exposing RSocket over WebSocket from a WebFlux server, or standing up an independent RSocket server.
This depends on the type of application and its configuration.

For WebFlux application (i.e. of type `WebApplicationType.REACTIVE`), the RSocket server will be plugged into the Web Server only if the following properties match:

[source,yaml,indent=0,subs="verbatim,quotes,attributes",configprops,configblocks]
----
	spring:
	  rsocket:
	    server:
	      mapping-path: "/rsocket"
	      transport: "websocket"
----

WARNING: Plugging RSocket into a web server is only supported with Reactor Netty, as RSocket itself is built with that library.

Alternatively, an RSocket TCP or websocket server is started as an independent, embedded server.
Besides the dependency requirements, the only required configuration is to define a port for that server:

[source,yaml,indent=0,subs="verbatim,quotes,attributes",configprops,configblocks]
----
	spring:
	  rsocket:
	    server:
	      port: 9898
----



[[boot-features-rsocket-messaging]]
=== Spring Messaging RSocket support
Spring Boot will auto-configure the Spring Messaging infrastructure for RSocket.

This means that Spring Boot will create a `RSocketMessageHandler` bean that will handle RSocket requests to your application.



[[boot-features-rsocket-requester]]
=== Calling RSocket Services with RSocketRequester
Once the `RSocket` channel is established between server and client, any party can send or receive requests to the other.

As a server, you can get injected with an `RSocketRequester` instance on any handler method of an RSocket `@Controller`.
As a client, you need to configure and establish an RSocket connection first.
Spring Boot auto-configures an `RSocketRequester.Builder` for such cases with the expected codecs.

The `RSocketRequester.Builder` instance is a prototype bean, meaning each injection point will provide you with a new instance .
This is done on purpose since this builder is stateful and you shouldn't create requesters with different setups using the same instance.

The following code shows a typical example:

[source,java,indent=0]
----
	@Service
	public class MyService {

		private final Mono<RSocketRequester> rsocketRequester;

		public MyService(RSocketRequester.Builder rsocketRequesterBuilder) {
			this.rsocketRequester = rsocketRequesterBuilder
					.connectTcp("example.org", 9898).cache();
		}

		public Mono<User> someRSocketCall(String name) {
			return this.rsocketRequester.flatMap(req ->
			            req.route("user").data(name).retrieveMono(User.class));
		}

	}
----



[[boot-features-security]]
== Security
If {spring-security}[Spring Security] is on the classpath, then web applications are secured by default.
Spring Boot relies on Spring Security’s content-negotiation strategy to determine whether to use `httpBasic` or `formLogin`.
To add method-level security to a web application, you can also add `@EnableGlobalMethodSecurity` with your desired settings.
Additional information can be found in the {spring-security-docs}#jc-method[Spring Security Reference Guide].

The default `UserDetailsService` has a single user.
The user name is `user`, and the password is random and is printed at INFO level when the application starts, as shown in the following example:

[indent=0]
----
	Using generated security password: 78fa095d-3f4c-48b1-ad50-e24c31d5cf35
----

NOTE: If you fine-tune your logging configuration, ensure that the `org.springframework.boot.autoconfigure.security` category is set to log `INFO`-level messages.
Otherwise, the default password is not printed.

You can change the username and password by providing a `spring.security.user.name` and `spring.security.user.password`.

The basic features you get by default in a web application are:

* A `UserDetailsService` (or `ReactiveUserDetailsService` in case of a WebFlux application) bean with in-memory store and a single user with a generated password (see {spring-boot-module-api}/autoconfigure/security/SecurityProperties.User.html[`SecurityProperties.User`] for the properties of the user).
* Form-based login or HTTP Basic security (depending on the `Accept` header in the request) for the entire application (including actuator endpoints if actuator is on the classpath).
* A `DefaultAuthenticationEventPublisher` for publishing authentication events.

You can provide a different `AuthenticationEventPublisher` by adding a bean for it.



[[boot-features-security-mvc]]
=== MVC Security
The default security configuration is implemented in `SecurityAutoConfiguration` and `UserDetailsServiceAutoConfiguration`.
`SecurityAutoConfiguration` imports `SpringBootWebSecurityConfiguration` for web security and `UserDetailsServiceAutoConfiguration` configures authentication, which is also relevant in non-web applications.
To switch off the default web application security configuration completely or to combine multiple Spring Security components such as OAuth 2 Client and Resource Server, add a bean of type `WebSecurityConfigurerAdapter` (doing so does not disable the `UserDetailsService` configuration or Actuator's security).

To also switch off the `UserDetailsService` configuration, you can add a bean of type `UserDetailsService`, `AuthenticationProvider`, or `AuthenticationManager`.

Access rules can be overridden by adding a custom `WebSecurityConfigurerAdapter`.
Spring Boot provides convenience methods that can be used to override access rules for actuator endpoints and static resources.
`EndpointRequest` can be used to create a `RequestMatcher` that is based on the configprop:management.endpoints.web.base-path[] property.
`PathRequest` can be used to create a `RequestMatcher` for resources in commonly used locations.



[[boot-features-security-webflux]]
=== WebFlux Security
Similar to Spring MVC applications, you can secure your WebFlux applications by adding the `spring-boot-starter-security` dependency.
The default security configuration is implemented in `ReactiveSecurityAutoConfiguration` and `UserDetailsServiceAutoConfiguration`.
`ReactiveSecurityAutoConfiguration` imports `WebFluxSecurityConfiguration` for web security and `UserDetailsServiceAutoConfiguration` configures authentication, which is also relevant in non-web applications.
To switch off the default web application security configuration completely, you can add a bean of type `WebFilterChainProxy` (doing so does not disable the `UserDetailsService` configuration or Actuator's security).

To also switch off the `UserDetailsService` configuration, you can add a bean of type `ReactiveUserDetailsService` or `ReactiveAuthenticationManager`.

Access rules and the use of multiple Spring Security components such as OAuth 2 Client and Resource Server can be configured by adding a custom `SecurityWebFilterChain` bean.
Spring Boot provides convenience methods that can be used to override access rules for actuator endpoints and static resources.
`EndpointRequest` can be used to create a `ServerWebExchangeMatcher` that is based on the configprop:management.endpoints.web.base-path[] property.

`PathRequest` can be used to create a `ServerWebExchangeMatcher` for resources in commonly used locations.

For example, you can customize your security configuration by adding something like:

[source,java,indent=0]
----
include::{code-examples}/web/security/CustomWebFluxSecurityExample.java[tag=configuration]
----



[[boot-features-security-oauth2]]
=== OAuth2
https://oauth.net/2/[OAuth2] is a widely used authorization framework that is supported by Spring.



[[boot-features-security-oauth2-client]]
==== Client
If you have `spring-security-oauth2-client` on your classpath, you can take advantage of some auto-configuration to set up an OAuth2/Open ID Connect clients.
This configuration makes use of the properties under `OAuth2ClientProperties`.
The same properties are applicable to both servlet and reactive applications.

You can register multiple OAuth2 clients and providers under the `spring.security.oauth2.client` prefix, as shown in the following example:

[source,yaml,indent=0,configprops,configblocks]
----
	spring:
	  security:
	    oauth2:
	      client:
	        registration:
	          my-client-1:
	            client-id: "abcd"
	            client-secret: "password"
	            client-name: "Client for user scope"
	            provider: "my-oauth-provider"
	            scope: "user"
	            redirect-uri: "https://my-redirect-uri.com"
	            client-authentication-method: "basic"
	            authorization-grant-type: "authorization-code"

	          my-client-2:
	            client-id: "abcd"
	            client-secret: "password"
	            client-name: "Client for email scope"
	            provider: "my-oauth-provider"
	            scope: "email"
	            redirect-uri: "https://my-redirect-uri.com"
	            client-authentication-method: "basic"
	            authorization-grant-type: "authorization_code"

	        provider:
	          my-oauth-provider:
	            authorization-uri: "https://my-auth-server/oauth/authorize"
	            token-uri: "https://my-auth-server/oauth/token"
	            user-info-uri: "https://my-auth-server/userinfo"
	            user-info-authentication-method: "header"
	            jwk-set-uri: "https://my-auth-server/token_keys"
	            user-name-attribute: "name"
----

For OpenID Connect providers that support https://openid.net/specs/openid-connect-discovery-1_0.html[OpenID Connect discovery], the configuration can be further simplified.
The provider needs to be configured with an `issuer-uri` which is the URI that the it asserts as its Issuer Identifier.
For example, if the `issuer-uri` provided is "https://example.com", then an `OpenID Provider Configuration Request` will be made to "https://example.com/.well-known/openid-configuration".
The result is expected to be an `OpenID Provider Configuration Response`.
The following example shows how an OpenID Connect Provider can be configured with the `issuer-uri`:

[source,yaml,indent=0,configprops,configblocks]
----
	spring:
	  security:
	    oauth2:
	      client:
	        provider:
	          oidc-provider:
	            issuer-uri: "https://dev-123456.oktapreview.com/oauth2/default/"
----

By default, Spring Security's `OAuth2LoginAuthenticationFilter` only processes URLs matching `/login/oauth2/code/*`.
If you want to customize the `redirect-uri` to use a different pattern, you need to provide configuration to process that custom pattern.
For example, for servlet applications, you can add your own `WebSecurityConfigurerAdapter` that resembles the following:

[source,java,indent=0]
----
public class OAuth2LoginSecurityConfig extends WebSecurityConfigurerAdapter {

	@Override
	protected void configure(HttpSecurity http) throws Exception {
		http
			.authorizeRequests()
				.anyRequest().authenticated()
				.and()
			.oauth2Login()
				.redirectionEndpoint()
					.baseUri("/custom-callback");
	}
}
----



[[boot-features-security-oauth2-common-providers]]
===== OAuth2 client registration for common providers
For common OAuth2 and OpenID providers, including Google, Github, Facebook, and Okta, we provide a set of provider defaults (`google`, `github`, `facebook`, and `okta`, respectively).

If you do not need to customize these providers, you can set the `provider` attribute to the one for which you need to infer defaults.
Also, if the key for the client registration matches a default supported provider, Spring Boot infers that as well.

In other words, the two configurations in the following example use the Google provider:

[source,yaml,indent=0,configprops,configblocks]
----
	spring:
	  security:
	    oauth2:
	      client:
	        registration:
	          my-client:
	            client-id: "abcd"
	            client-secret: "password"
	            provider: "google"
	          google:
	            client-id: "abcd"
	            client-secret: "password"
----



[[boot-features-security-oauth2-server]]
==== Resource Server
If you have `spring-security-oauth2-resource-server` on your classpath, Spring Boot can set up an OAuth2 Resource Server.
For JWT configuration, a JWK Set URI or OIDC Issuer URI needs to be specified, as shown in the following examples:

[source,yaml,indent=0,configprops,configblocks]
----
	spring:
	  security:
	    oauth2:
	      resourceserver:
	        jwt:
	          jwk-set-uri: "https://example.com/oauth2/default/v1/keys"
----

[source,yaml,indent=0,configprops,configblocks]
----
	spring:
	  security:
	    oauth2:
	      resourceserver:
	        jwt:
	          issuer-uri: "https://dev-123456.oktapreview.com/oauth2/default/"
----

NOTE: If the authorization server does not support a JWK Set URI, you can configure the resource server with the Public Key used for verifying the signature of the JWT.
This can be done using the configprop:spring.security.oauth2.resourceserver.jwt.public-key-location[] property, where the value needs to point to a file containing the public key in the PEM-encoded x509 format.

The same properties are applicable for both servlet and reactive applications.

Alternatively, you can define your own `JwtDecoder` bean for servlet applications or a `ReactiveJwtDecoder` for reactive applications.

In cases where opaque tokens are used instead of JWTs, you can configure the following properties to validate tokens via introspection:

[source,yaml,indent=0,configprops,configblocks]
----
	spring:
	  security:
	    oauth2:
	      resourceserver:
	        opaquetoken:
	          introspection-uri: "https://example.com/check-token"
	          client-id: "my-client-id"
	          client-secret: "my-client-secret"
----

Again, the same properties are applicable for both servlet and reactive applications.

Alternatively, you can define your own `OpaqueTokenIntrospector` bean for servlet applications or a `ReactiveOpaqueTokenIntrospector` for reactive applications.



==== Authorization Server
Currently, Spring Security does not provide support for implementing an OAuth 2.0 Authorization Server.
However, this functionality is available from the {spring-security-oauth2}[Spring Security OAuth] project, which will eventually be superseded by Spring Security completely.
Until then, you can use the `spring-security-oauth2-autoconfigure` module to easily set up an OAuth 2.0 authorization server; see its https://docs.spring.io/spring-security-oauth2-boot/[documentation] for instructions.


[[boot-features-security-saml]]
=== SAML 2.0



[[boot-features-security-saml2-relying-party]]
==== Relying Party
If you have `spring-security-saml2-service-provider` on your classpath, you can take advantage of some auto-configuration to set up a SAML 2.0 Relying Party.
This configuration makes use of the properties under `Saml2RelyingPartyProperties`.

A relying party registration represents a paired configuration between an Identity Provider, IDP, and a Service Provider, SP.
You can register multiple relying parties under the `spring.security.saml2.relyingparty` prefix, as shown in the following example:

[source,yaml,indent=0,configprops,configblocks]
----
	spring:
	  security:
	    saml2:
	      relyingparty:
	        registration:
	          my-relying-party1:
	            signing:
                  credentials:
                  - private-key-location: "path-to-private-key"
                    certificate-location: "path-to-certificate"
	            decryption:
	              credentials:
	              - private-key-location: "path-to-private-key"
                    certificate-location: "path-to-certificate"
	            identityprovider:
	              verification:
	                credentials:
	                - certificate-location: "path-to-verification-cert"
	              entity-id: "remote-idp-entity-id1"
	              sso-url: "https://remoteidp1.sso.url"
	          my-relying-party2:
	            signing:
	              credentials:
	              - private-key-location: "path-to-private-key"
                    certificate-location: "path-to-certificate"
                decryption:
	              credentials:
	              - private-key-location: "path-to-private-key"
                    certificate-location: "path-to-certificate"
                identityprovider:
                  verification:
                    credentials:
                    - certificate-location: "path-to-other-verification-cert"
                  entity-id: "remote-idp-entity-id2"
                  sso-url: "https://remoteidp2.sso.url"
----



[[boot-features-security-actuator]]
=== Actuator Security
For security purposes, all actuators other than `/health` and `/info` are disabled by default.
The configprop:management.endpoints.web.exposure.include[] property can be used to enable the actuators.

If Spring Security is on the classpath and no other `WebSecurityConfigurerAdapter` or `SecurityFilterChain` bean is present, all actuators other than `/health` and `/info` are secured by Spring Boot auto-configuration.
If you define a custom `WebSecurityConfigurerAdapter` or `SecurityFilterChain` bean, Spring Boot auto-configuration will back off and you will be in full control of actuator access rules.

NOTE: Before setting the `management.endpoints.web.exposure.include`, ensure that the exposed actuators do not contain sensitive information and/or are secured by placing them behind a firewall or by something like Spring Security.



[[boot-features-security-csrf]]
==== Cross Site Request Forgery Protection
Since Spring Boot relies on Spring Security's defaults, CSRF protection is turned on by default.
This means that the actuator endpoints that require a `POST` (shutdown and loggers endpoints), `PUT` or `DELETE` will get a 403 forbidden error when the default security configuration is in use.

NOTE: We recommend disabling CSRF protection completely only if you are creating a service that is used by non-browser clients.

Additional information about CSRF protection can be found in the {spring-security-docs}#csrf[Spring Security Reference Guide].



[[boot-features-sql]]
== Working with SQL Databases
The {spring-framework}[Spring Framework] provides extensive support for working with SQL databases, from direct JDBC access using `JdbcTemplate` to complete "`object relational mapping`" technologies such as Hibernate.
{spring-data}[Spring Data] provides an additional level of functionality: creating `Repository` implementations directly from interfaces and using conventions to generate queries from your method names.



[[boot-features-configure-datasource]]
=== Configure a DataSource
Java's `javax.sql.DataSource` interface provides a standard method of working with database connections.
Traditionally, a 'DataSource' uses a `URL` along with some credentials to establish a database connection.

TIP: See <<howto.adoc#howto-configure-a-datasource,the "`How-to`" section>> for more advanced examples, typically to take full control over the configuration of the DataSource.



[[boot-features-embedded-database-support]]
==== Embedded Database Support
It is often convenient to develop applications by using an in-memory embedded database.
Obviously, in-memory databases do not provide persistent storage.
You need to populate your database when your application starts and be prepared to throw away data when your application ends.

TIP: The "`How-to`" section includes a <<howto.adoc#howto-database-initialization, section on how to initialize a database>>.

Spring Boot can auto-configure embedded https://www.h2database.com[H2], http://hsqldb.org/[HSQL], and https://db.apache.org/derby/[Derby] databases.
You need not provide any connection URLs.
You need only include a build dependency to the embedded database that you want to use.

[NOTE]
====
If you are using this feature in your tests, you may notice that the same database is reused by your whole test suite regardless of the number of application contexts that you use.
If you want to make sure that each context has a separate embedded database, you should set `spring.datasource.generate-unique-name` to `true`.
====

For example, the typical POM dependencies would be as follows:

[source,xml,indent=0]
----
	<dependency>
		<groupId>org.springframework.boot</groupId>
		<artifactId>spring-boot-starter-data-jpa</artifactId>
	</dependency>
	<dependency>
		<groupId>org.hsqldb</groupId>
		<artifactId>hsqldb</artifactId>
		<scope>runtime</scope>
	</dependency>
----

NOTE: You need a dependency on `spring-jdbc` for an embedded database to be auto-configured.
In this example, it is pulled in transitively through `spring-boot-starter-data-jpa`.

TIP: If, for whatever reason, you do configure the connection URL for an embedded database, take care to ensure that the database's automatic shutdown is disabled.
If you use H2, you should use `DB_CLOSE_ON_EXIT=FALSE` to do so.
If you use HSQLDB, you should ensure that `shutdown=true` is not used.
Disabling the database's automatic shutdown lets Spring Boot control when the database is closed, thereby ensuring that it happens once access to the database is no longer needed.



[[boot-features-connect-to-production-database]]
==== Connection to a Production Database
Production database connections can also be auto-configured by using a pooling `DataSource`.
Spring Boot uses the following algorithm for choosing a specific implementation:

. We prefer https://github.com/brettwooldridge/HikariCP[HikariCP] for its performance and concurrency.
  If HikariCP is available, we always choose it.
. Otherwise, if the Tomcat pooling `DataSource` is available, we use it.
. Otherwise, if https://commons.apache.org/proper/commons-dbcp/[Commons DBCP2] is available, we use it.
. If none of HikariCP, Tomcat, and DBCP2 are available and if Oracle UCP is available, we use it.

If you use the `spring-boot-starter-jdbc` or `spring-boot-starter-data-jpa` "`starters`", you automatically get a dependency to `HikariCP`.

NOTE: You can bypass that algorithm completely and specify the connection pool to use by setting the configprop:spring.datasource.type[] property.
This is especially important if you run your application in a Tomcat container, as `tomcat-jdbc` is provided by default.

TIP: Additional connection pools can always be configured manually.
If you define your own `DataSource` bean, auto-configuration does not occur.

DataSource configuration is controlled by external configuration properties in `+spring.datasource.*+`.
For example, you might declare the following section in `application.properties`:

[source,yaml,indent=0,configprops,configblocks]
----
	spring:
	  datasource:
	    url: "jdbc:mysql://localhost/test"
	    username: "dbuser"
	    password: "dbpass"
----

NOTE: You should at least specify the URL by setting the configprop:spring.datasource.url[] property.
Otherwise, Spring Boot tries to auto-configure an embedded database.

TIP: Spring Boot can deduce the JDBC driver class for most databases from the URL.
If you need to specify a specific class, you can use the configprop:spring.datasource.driver-class-name[] property.


NOTE: For a pooling `DataSource` to be created, we need to be able to verify that a valid `Driver` class is available, so we check for that before doing anything.
In other words, if you set `spring.datasource.driver-class-name=com.mysql.jdbc.Driver`, then that class has to be loadable.

See {spring-boot-autoconfigure-module-code}/jdbc/DataSourceProperties.java[`DataSourceProperties`] for more of the supported options.
These are the standard options that work regardless of the actual implementation.
It is also possible to fine-tune implementation-specific settings by using their respective prefix (`+spring.datasource.hikari.*+`, `+spring.datasource.tomcat.*+`, `+spring.datasource.dbcp2.*+`, and `+spring.datasource.oracleucp.*+`).
Refer to the documentation of the connection pool implementation you are using for more details.

For instance, if you use the {tomcat-docs}/jdbc-pool.html#Common_Attributes[Tomcat connection pool], you could customize many additional settings, as shown in the following example:

[source,yaml,indent=0,configprops,configblocks]
----
	spring:
	  datasource:
	    tomcat:
	      max-wait: 10000
	      max-active: 50
	      test-on-borrow: true
----

This will set the pool to wait 10000 ms before throwing an exception if no connection is available, limit the maximum number of connections to 50 and validate the connection before borrowing it from the pool.



[[boot-features-connecting-to-a-jndi-datasource]]
==== Connection to a JNDI DataSource
If you deploy your Spring Boot application to an Application Server, you might want to configure and manage your DataSource by using your Application Server's built-in features and access it by using JNDI.

The configprop:spring.datasource.jndi-name[] property can be used as an alternative to the configprop:spring.datasource.url[], configprop:spring.datasource.username[], and configprop:spring.datasource.password[] properties to access the `DataSource` from a specific JNDI location.
For example, the following section in `application.properties` shows how you can access a JBoss AS defined `DataSource`:

[source,yaml,indent=0,configprops,configblocks]
----
	spring:
	  datasource:
	    jndi-name: "java:jboss/datasources/customers"
----



[[boot-features-using-jdbc-template]]
=== Using JdbcTemplate
Spring's `JdbcTemplate` and `NamedParameterJdbcTemplate` classes are auto-configured, and you can `@Autowire` them directly into your own beans, as shown in the following example:

[source,java,indent=0]
----
	import org.springframework.beans.factory.annotation.Autowired;
	import org.springframework.jdbc.core.JdbcTemplate;
	import org.springframework.stereotype.Component;

	@Component
	public class MyBean {

		private final JdbcTemplate jdbcTemplate;

		@Autowired
		public MyBean(JdbcTemplate jdbcTemplate) {
			this.jdbcTemplate = jdbcTemplate;
		}

		// ...

	}
----

You can customize some properties of the template by using the `spring.jdbc.template.*` properties, as shown in the following example:

[source,yaml,indent=0,configprops,configblocks]
----
	spring:
	  jdbc:
	    template:
	      max-rows: 500
----

NOTE: The `NamedParameterJdbcTemplate` reuses the same `JdbcTemplate` instance behind the scenes.
If more than one `JdbcTemplate` is defined and no primary candidate exists, the `NamedParameterJdbcTemplate` is not auto-configured.



[[boot-features-jpa-and-spring-data]]
=== JPA and Spring Data JPA
The Java Persistence API is a standard technology that lets you "`map`" objects to relational databases.
The `spring-boot-starter-data-jpa` POM provides a quick way to get started.
It provides the following key dependencies:

* Hibernate: One of the most popular JPA implementations.
* Spring Data JPA: Helps you to implement JPA-based repositories.
* Spring ORM: Core ORM support from the Spring Framework.

TIP: We do not go into too many details of JPA or {spring-data}[Spring Data] here.
You can follow the https://spring.io/guides/gs/accessing-data-jpa/["`Accessing Data with JPA`"] guide from https://spring.io and read the {spring-data-jpa}[Spring Data JPA] and https://hibernate.org/orm/documentation/[Hibernate] reference documentation.



[[boot-features-entity-classes]]
==== Entity Classes
Traditionally, JPA "`Entity`" classes are specified in a `persistence.xml` file.
With Spring Boot, this file is not necessary and "`Entity Scanning`" is used instead.
By default, all packages below your main configuration class (the one annotated with `@EnableAutoConfiguration` or `@SpringBootApplication`) are searched.

Any classes annotated with `@Entity`, `@Embeddable`, or `@MappedSuperclass` are considered.
A typical entity class resembles the following example:

[source,java,indent=0]
----
	package com.example.myapp.domain;

	import java.io.Serializable;
	import javax.persistence.*;

	@Entity
	public class City implements Serializable {

		@Id
		@GeneratedValue
		private Long id;

		@Column(nullable = false)
		private String name;

		@Column(nullable = false)
		private String state;

		// ... additional members, often include @OneToMany mappings

		protected City() {
			// no-args constructor required by JPA spec
			// this one is protected since it shouldn't be used directly
		}

		public City(String name, String state) {
			this.name = name;
			this.state = state;
		}

		public String getName() {
			return this.name;
		}

		public String getState() {
			return this.state;
		}

		// ... etc

	}
----

TIP: You can customize entity scanning locations by using the `@EntityScan` annotation.
See the "`<<howto.adoc#howto-separate-entity-definitions-from-spring-configuration>>`" how-to.



[[boot-features-spring-data-jpa-repositories]]
==== Spring Data JPA Repositories
{spring-data-jpa}[Spring Data JPA] repositories are interfaces that you can define to access data.
JPA queries are created automatically from your method names.
For example, a `CityRepository` interface might declare a `findAllByState(String state)` method to find all the cities in a given state.

For more complex queries, you can annotate your method with Spring Data's {spring-data-jpa-api}/repository/Query.html[`Query`] annotation.

Spring Data repositories usually extend from the {spring-data-commons-api}/repository/Repository.html[`Repository`] or {spring-data-commons-api}/repository/CrudRepository.html[`CrudRepository`] interfaces.
If you use auto-configuration, repositories are searched from the package containing your main configuration class (the one annotated with `@EnableAutoConfiguration` or `@SpringBootApplication`) down.

The following example shows a typical Spring Data repository interface definition:

[source,java,indent=0]
----
	package com.example.myapp.domain;

	import org.springframework.data.domain.*;
	import org.springframework.data.repository.*;

	public interface CityRepository extends Repository<City, Long> {

		Page<City> findAll(Pageable pageable);

		City findByNameAndStateAllIgnoringCase(String name, String state);

	}
----

Spring Data JPA repositories support three different modes of bootstrapping: default, deferred, and lazy.
To enable deferred or lazy bootstrapping, set the configprop:spring.data.jpa.repositories.bootstrap-mode[] property to `deferred` or `lazy` respectively.
When using deferred or lazy bootstrapping, the auto-configured `EntityManagerFactoryBuilder` will use the context's `AsyncTaskExecutor`, if any, as the bootstrap executor.
If more than one exists, the one named `applicationTaskExecutor` will be used.

TIP: We have barely scratched the surface of Spring Data JPA.
For complete details, see the {spring-data-jdbc-docs}[Spring Data JPA reference documentation].



[[boot-features-creating-and-dropping-jpa-databases]]
==== Creating and Dropping JPA Databases
By default, JPA databases are automatically created *only* if you use an embedded database (H2, HSQL, or Derby).
You can explicitly configure JPA settings by using `+spring.jpa.*+` properties.
For example, to create and drop tables you can add the following line to your `application.properties`:

[indent=0]
----
	spring.jpa.hibernate.ddl-auto=create-drop
----

NOTE: Hibernate's own internal property name for this (if you happen to remember it better) is `hibernate.hbm2ddl.auto`.
You can set it, along with other Hibernate native properties, by using `+spring.jpa.properties.*+` (the prefix is stripped before adding them to the entity manager).
The following line shows an example of setting JPA properties for Hibernate:

[indent=0]
----
	spring.jpa.properties.hibernate.globally_quoted_identifiers=true
----

The line in the preceding example passes a value of `true` for the `hibernate.globally_quoted_identifiers` property to the Hibernate entity manager.

By default, the DDL execution (or validation) is deferred until the `ApplicationContext` has started.
There is also a `spring.jpa.generate-ddl` flag, but it is not used if Hibernate auto-configuration is active, because the `ddl-auto` settings are more fine-grained.



[[boot-features-jpa-in-web-environment]]
==== Open EntityManager in View
If you are running a web application, Spring Boot by default registers {spring-framework-api}/orm/jpa/support/OpenEntityManagerInViewInterceptor.html[`OpenEntityManagerInViewInterceptor`] to apply the "`Open EntityManager in View`" pattern, to allow for lazy loading in web views.
If you do not want this behavior, you should set `spring.jpa.open-in-view` to `false` in your `application.properties`.



[[boot-features-data-jdbc]]
=== Spring Data JDBC
Spring Data includes repository support for JDBC and will automatically generate SQL for the methods on `CrudRepository`.
For more advanced queries, a `@Query` annotation is provided.

Spring Boot will auto-configure Spring Data's JDBC repositories when the necessary dependencies are on the classpath.
They can be added to your project with a single dependency on `spring-boot-starter-data-jdbc`.
If necessary, you can take control of Spring Data JDBC's configuration by adding the `@EnableJdbcRepositories` annotation or a `JdbcConfiguration` subclass to your application.

TIP: For complete details of Spring Data JDBC, please refer to the {spring-data-jdbc-docs}[reference documentation].



[[boot-features-sql-h2-console]]
=== Using H2's Web Console
The https://www.h2database.com[H2 database] provides a https://www.h2database.com/html/quickstart.html#h2_console[browser-based console] that Spring Boot can auto-configure for you.
The console is auto-configured when the following conditions are met:

* You are developing a servlet-based web application.
* `com.h2database:h2` is on the classpath.
* You are using <<using-spring-boot.adoc#using-boot-devtools,Spring Boot's developer tools>>.

TIP: If you are not using Spring Boot's developer tools but would still like to make use of H2's console, you can configure the configprop:spring.h2.console.enabled[] property with a value of `true`.

NOTE: The H2 console is only intended for use during development, so you should take care to ensure that `spring.h2.console.enabled` is not set to `true` in production.



[[boot-features-sql-h2-console-custom-path]]
==== Changing the H2 Console's Path
By default, the console is available at `/h2-console`.
You can customize the console's path by using the configprop:spring.h2.console.path[] property.



[[boot-features-jooq]]
=== Using jOOQ
jOOQ Object Oriented Querying (https://www.jooq.org/[jOOQ]) is a popular product from https://www.datageekery.com/[Data Geekery] which generates Java code from your database and lets you build type-safe SQL queries through its fluent API.
Both the commercial and open source editions can be used with Spring Boot.



==== Code Generation
In order to use jOOQ type-safe queries, you need to generate Java classes from your database schema.
You can follow the instructions in the {jooq-docs}/#jooq-in-7-steps-step3[jOOQ user manual].
If you use the `jooq-codegen-maven` plugin and you also use the `spring-boot-starter-parent` "`parent POM`", you can safely omit the plugin's `<version>` tag.
You can also use Spring Boot-defined version variables (such as `h2.version`) to declare the plugin's database dependency.
The following listing shows an example:

[source,xml,indent=0]
----
	<plugin>
		<groupId>org.jooq</groupId>
		<artifactId>jooq-codegen-maven</artifactId>
		<executions>
			...
		</executions>
		<dependencies>
			<dependency>
				<groupId>com.h2database</groupId>
				<artifactId>h2</artifactId>
				<version>${h2.version}</version>
			</dependency>
		</dependencies>
		<configuration>
			<jdbc>
				<driver>org.h2.Driver</driver>
				<url>jdbc:h2:~/yourdatabase</url>
			</jdbc>
			<generator>
				...
			</generator>
		</configuration>
	</plugin>
----



==== Using DSLContext
The fluent API offered by jOOQ is initiated through the `org.jooq.DSLContext` interface.
Spring Boot auto-configures a `DSLContext` as a Spring Bean and connects it to your application `DataSource`.
To use the `DSLContext`, you can `@Autowire` it, as shown in the following example:

[source,java,indent=0]
----
	@Component
	public class JooqExample implements CommandLineRunner {

		private final DSLContext create;

		@Autowired
		public JooqExample(DSLContext dslContext) {
			this.create = dslContext;
		}

	}
----

TIP: The jOOQ manual tends to use a variable named `create` to hold the `DSLContext`.

You can then use the `DSLContext` to construct your queries, as shown in the following example:

[source,java,indent=0]
----
	public List<GregorianCalendar> authorsBornAfter1980() {
		return this.create.selectFrom(AUTHOR)
			.where(AUTHOR.DATE_OF_BIRTH.greaterThan(new GregorianCalendar(1980, 0, 1)))
			.fetch(AUTHOR.DATE_OF_BIRTH);
	}
----



==== jOOQ SQL Dialect
Unless the configprop:spring.jooq.sql-dialect[] property has been configured, Spring Boot determines the SQL dialect to use for your datasource.
If Spring Boot could not detect the dialect, it uses `DEFAULT`.

NOTE: Spring Boot can only auto-configure dialects supported by the open source version of jOOQ.



==== Customizing jOOQ
More advanced customizations can be achieved by defining your own `@Bean` definitions, which is used when the jOOQ `Configuration` is created.
You can define beans for the following jOOQ Types:

* `ConnectionProvider`
* `ExecutorProvider`
* `TransactionProvider`
* `RecordMapperProvider`
* `RecordUnmapperProvider`
* `Settings`
* `RecordListenerProvider`
* `ExecuteListenerProvider`
* `VisitListenerProvider`
* `TransactionListenerProvider`

You can also create your own `org.jooq.Configuration` `@Bean` if you want to take complete control of the jOOQ configuration.



[[boot-features-r2dbc]]
=== Using R2DBC
The Reactive Relational Database Connectivity (https://r2dbc.io[R2DBC]) project brings reactive programming APIs to relational databases.
R2DBC's `io.r2dbc.spi.Connection` provides a standard method of working with non-blocking database connections.
Connections are provided via a `ConnectionFactory`, similar to a `DataSource` with jdbc.

`ConnectionFactory` configuration is controlled by external configuration properties in `+spring.r2dbc.*+`.
For example, you might declare the following section in `application.properties`:

[source,yaml,indent=0,configprops,configblocks]
----
	spring:
	  r2dbc:
	    url: "r2dbc:postgresql://localhost/test"
	    username: "dbuser"
	    password: "dbpass"
----

TIP: You do not need to specify a driver class name, since Spring Boot obtains the driver from R2DBC's Connection Factory discovery.

NOTE: At least the url should be provided.
Information specified in the URL takes precedence over individual properties, i.e. `name`, `username`, `password` and pooling options.

TIP: The "`How-to`" section includes a <<howto.adoc#howto-initialize-a-database-using-r2dbc, section on how to initialize a database>>.

To customize the connections created by a `ConnectionFactory`, i.e., set specific parameters that you do not want (or cannot) configure in your central database configuration, you can use a `ConnectionFactoryOptionsBuilderCustomizer` `@Bean`.
The following example shows how to manually override the database port while the rest of the options is taken from the application configuration:

[source,java,indent=0]
----
	@Bean
	public ConnectionFactoryOptionsBuilderCustomizer connectionFactoryPortCustomizer() {
		return (builder) -> builder.option(PORT, 5432);
	}
----

The following examples show how to set some PostgreSQL connection options:

[source,java,indent=0]
----
	@Bean
	public ConnectionFactoryOptionsBuilderCustomizer postgresCustomizer() {
		Map<String, String> options = new HashMap<>();
		options.put("lock_timeout", "30s");
		options.put("statement_timeout", "60s");
		return (builder) -> builder.option(OPTIONS, options);
	}
----

When a `ConnectionFactory` bean is available, the regular JDBC `DataSource` auto-configuration backs off.
If you want to retain the JDBC `DataSource` auto-configuration, and are comfortable with the risk of using the blocking JDBC API in a reactive application, add `@Import(DataSourceAutoConfiguration.class)` on a `@Configuration` class in your application to re-enable it.



[[boot-features-r2dbc-embedded-database]]
==== Embedded Database Support
Similarly to <<boot-features-embedded-database-support,the JDBC support>>, Spring Boot can automatically configure an embedded database for reactive usage.
You need not provide any connection URLs.
You need only include a build dependency to the embedded database that you want to use, as shown in the following example:

[source,xml,indent=0]
----
	<dependency>
		<groupId>io.r2dbc</groupId>
		<artifactId>r2dbc-h2</artifactId>
		<scope>runtime</scope>
	</dependency>
----

[NOTE]
====
If you are using this feature in your tests, you may notice that the same database is reused by your whole test suite regardless of the number of application contexts that you use.
If you want to make sure that each context has a separate embedded database, you should set `spring.r2dbc.generate-unique-name` to `true`.
====



[[boot-features-r2dbc-using-database-client]]
==== Using DatabaseClient
A `DatabaseClient` bean is auto-configured, and you can `@Autowire` it directly into your own beans, as shown in the following example:

[source,java,indent=0]
----
	import org.springframework.beans.factory.annotation.Autowired;
	import org.springframework.data.r2dbc.function.DatabaseClient;
	import org.springframework.stereotype.Component;

	@Component
	public class MyBean {

		private final DatabaseClient databaseClient;

		@Autowired
		public MyBean(DatabaseClient databaseClient) {
			this.databaseClient = databaseClient;
		}

		// ...

	}
----



[[boot-features-spring-data-r2dbc-repositories]]
==== Spring Data R2DBC Repositories
https://spring.io/projects/spring-data-r2dbc[Spring Data R2DBC] repositories are interfaces that you can define to access data.
Queries are created automatically from your method names.
For example, a `CityRepository` interface might declare a `findAllByState(String state)` method to find all the cities in a given state.

For more complex queries, you can annotate your method with Spring Data's {spring-data-r2dbc-api}/repository/Query.html[`Query`] annotation.

Spring Data repositories usually extend from the {spring-data-commons-api}/repository/Repository.html[`Repository`] or {spring-data-commons-api}/repository/CrudRepository.html[`CrudRepository`] interfaces.
If you use auto-configuration, repositories are searched from the package containing your main configuration class (the one annotated with `@EnableAutoConfiguration` or `@SpringBootApplication`) down.

The following example shows a typical Spring Data repository interface definition:

[source,java,indent=0]
----
	package com.example.myapp.domain;

	import org.springframework.data.domain.*;
	import org.springframework.data.repository.*;
	import reactor.core.publisher.Mono;

	public interface CityRepository extends Repository<City, Long> {

		Mono<City> findByNameAndStateAllIgnoringCase(String name, String state);

	}
----

TIP: We have barely scratched the surface of Spring Data R2DBC. For complete details, see the {spring-data-r2dbc-docs}[Spring Data R2DBC reference documentation].



[[boot-features-nosql]]
== Working with NoSQL Technologies
Spring Data provides additional projects that help you access a variety of NoSQL technologies, including:

* {spring-data-mongodb}[MongoDB]
* {spring-data-neo4j}[Neo4J]
* {spring-data-elasticsearch}[Elasticsearch]
* {spring-data-solr}[Solr]
* {spring-data-redis}[Redis]
* {spring-data-gemfire}[GemFire] or {spring-data-geode}[Geode]
* {spring-data-cassandra}[Cassandra]
* {spring-data-couchbase}[Couchbase]
* {spring-data-ldap}[LDAP]

Spring Boot provides auto-configuration for Redis, MongoDB, Neo4j, Elasticsearch, Solr Cassandra, Couchbase, and LDAP.
You can make use of the other projects, but you must configure them yourself.
Refer to the appropriate reference documentation at {spring-data}.



[[boot-features-redis]]
=== Redis
https://redis.io/[Redis] is a cache, message broker, and richly-featured key-value store.
Spring Boot offers basic auto-configuration for the https://github.com/lettuce-io/lettuce-core/[Lettuce] and https://github.com/xetorthio/jedis/[Jedis] client libraries and the abstractions on top of them provided by https://github.com/spring-projects/spring-data-redis[Spring Data Redis].

There is a `spring-boot-starter-data-redis` "`Starter`" for collecting the dependencies in a convenient way.
By default, it uses https://github.com/lettuce-io/lettuce-core/[Lettuce].
That starter handles both traditional and reactive applications.

TIP: We also provide a `spring-boot-starter-data-redis-reactive` "`Starter`" for consistency with the other stores with reactive support.



[[boot-features-connecting-to-redis]]
==== Connecting to Redis
You can inject an auto-configured `RedisConnectionFactory`, `StringRedisTemplate`, or vanilla `RedisTemplate` instance as you would any other Spring Bean.
By default, the instance tries to connect to a Redis server at `localhost:6379`.
The following listing shows an example of such a bean:

[source,java,indent=0]
----
	@Component
	public class MyBean {

		private StringRedisTemplate template;

		@Autowired
		public MyBean(StringRedisTemplate template) {
			this.template = template;
		}

		// ...

	}
----

TIP: You can also register an arbitrary number of beans that implement `LettuceClientConfigurationBuilderCustomizer` for more advanced customizations.
If you use Jedis, `JedisClientConfigurationBuilderCustomizer` is also available.

If you add your own `@Bean` of any of the auto-configured types, it replaces the default (except in the case of `RedisTemplate`, when the exclusion is based on the bean name, `redisTemplate`, not its type).
By default, if `commons-pool2` is on the classpath, you get a pooled connection factory.



[[boot-features-mongodb]]
=== MongoDB
https://www.mongodb.com/[MongoDB] is an open-source NoSQL document database that uses a JSON-like schema instead of traditional table-based relational data.
Spring Boot offers several conveniences for working with MongoDB, including the `spring-boot-starter-data-mongodb` and `spring-boot-starter-data-mongodb-reactive` "`Starters`".



[[boot-features-connecting-to-mongodb]]
==== Connecting to a MongoDB Database
To access MongoDB databases, you can inject an auto-configured `org.springframework.data.mongodb.MongoDatabaseFactory`.
By default, the instance tries to connect to a MongoDB server at `mongodb://localhost/test`.
The following example shows how to connect to a MongoDB database:

[source,java,indent=0]
----
	import org.springframework.data.mongodb.MongoDatabaseFactory;
	import com.mongodb.client.MongoDatabase;

	@Component
	public class MyBean {

		private final MongoDatabaseFactory mongo;

		@Autowired
		public MyBean(MongoDatabaseFactory mongo) {
			this.mongo = mongo;
		}

		// ...

		public void example() {
			MongoDatabase db = mongo.getMongoDatabase();
			// ...
		}

	}
----

If you have defined your own `MongoClient`, it will be used to auto-configure a suitable `MongoDatabaseFactory`.

The auto-configured `MongoClient` is created using a `MongoClientSettings` bean.
If you have defined your own `MongoClientSettings`, it will be used without modification and the `spring.data.mongodb` properties will be ignored.
Otherwise a `MongoClientSettings` will be auto-configured and will have the `spring.data.mongodb` properties applied to it.
In either case, you can declare one or more `MongoClientSettingsBuilderCustomizer` beans to fine-tune the `MongoClientSettings` configuration.
Each will be called in order with the `MongoClientSettings.Builder` that is used to build the `MongoClientSettings`.

You can set the configprop:spring.data.mongodb.uri[] property to change the URL and configure additional settings such as the _replica set_, as shown in the following example:

[source,properties,indent=0,configprops]
----
	spring.data.mongodb.uri=mongodb://user:secret@mongo1.example.com:12345,mongo2.example.com:23456/test
----

Alternatively, you can specify connection details using discrete properties.
For example, you might declare the following settings in your `application.properties`:

[source,yaml,indent=0,configprops,configblocks]
----
	spring:
	  data:
	    mongodb:
	      host: "mongoserver.example.com"
	      port: 27017
	      database: "test"
	      username: "user"
	      password: "secret"
----

TIP: If `spring.data.mongodb.port` is not specified, the default of `27017` is used.
You could delete this line from the example shown earlier.

TIP: If you do not use Spring Data MongoDB, you can inject a `MongoClient` bean instead of using `MongoDatabaseFactory`.
If you want to take complete control of establishing the MongoDB connection, you can also declare your own `MongoDatabaseFactory` or `MongoClient` bean.

NOTE: If you are using the reactive driver, Netty is required for SSL.
The auto-configuration configures this factory automatically if Netty is available and the factory to use hasn't been customized already.



[[boot-features-mongo-template]]
==== MongoTemplate
{spring-data-mongodb}[Spring Data MongoDB] provides a {spring-data-mongodb-api}/core/MongoTemplate.html[`MongoTemplate`] class that is very similar in its design to Spring's `JdbcTemplate`.
As with `JdbcTemplate`, Spring Boot auto-configures a bean for you to inject the template, as follows:

[source,java,indent=0]
----
	import org.springframework.data.mongodb.core.MongoTemplate;
	import org.springframework.stereotype.Component;

	@Component
	public class MyBean {

		private final MongoTemplate mongoTemplate;

		public MyBean(MongoTemplate mongoTemplate) {
			this.mongoTemplate = mongoTemplate;
		}

		// ...

	}
----

See the {spring-data-mongodb-api}/core/MongoOperations.html[`MongoOperations` Javadoc] for complete details.



[[boot-features-spring-data-mongo-repositories]]
[[boot-features-spring-data-mongodb-repositories]]
==== Spring Data MongoDB Repositories
Spring Data includes repository support for MongoDB.
As with the JPA repositories discussed earlier, the basic principle is that queries are constructed automatically, based on method names.

In fact, both Spring Data JPA and Spring Data MongoDB share the same common infrastructure.
You could take the JPA example from earlier and, assuming that `City` is now a MongoDB data class rather than a JPA `@Entity`, it works in the same way, as shown in the following example:

[source,java,indent=0]
----
	package com.example.myapp.domain;

	import org.springframework.data.domain.*;
	import org.springframework.data.repository.*;

	public interface CityRepository extends Repository<City, Long> {

		Page<City> findAll(Pageable pageable);

		City findByNameAndStateAllIgnoringCase(String name, String state);

	}
----

TIP: You can customize document scanning locations by using the `@EntityScan` annotation.

TIP: For complete details of Spring Data MongoDB, including its rich object mapping technologies, refer to its {spring-data-mongodb}[reference documentation].



[[boot-features-mongo-embedded]]
==== Embedded Mongo
Spring Boot offers auto-configuration for https://github.com/flapdoodle-oss/de.flapdoodle.embed.mongo[Embedded Mongo].
To use it in your Spring Boot application, add a dependency on `de.flapdoodle.embed:de.flapdoodle.embed.mongo`.

The port that Mongo listens on can be configured by setting the configprop:spring.data.mongodb.port[] property.
To use a randomly allocated free port, use a value of 0.
The `MongoClient` created by `MongoAutoConfiguration` is automatically configured to use the randomly allocated port.

NOTE: If you do not configure a custom port, the embedded support uses a random port (rather than 27017) by default.

If you have SLF4J on the classpath, the output produced by Mongo is automatically routed to a logger named `org.springframework.boot.autoconfigure.mongo.embedded.EmbeddedMongo`.

You can declare your own `IMongodConfig` and `IRuntimeConfig` beans to take control of the Mongo instance's configuration and logging routing.
The download configuration can be customized by declaring a `DownloadConfigBuilderCustomizer` bean.



[[boot-features-neo4j]]
=== Neo4j
https://neo4j.com/[Neo4j] is an open-source NoSQL graph database that uses a rich data model of nodes connected by first class relationships, which is better suited for connected big data than traditional RDBMS approaches.
Spring Boot offers several conveniences for working with Neo4j, including the `spring-boot-starter-data-neo4j` "`Starter`".



[[boot-features-connecting-to-neo4j]]
==== Connecting to a Neo4j Database
To access a Neo4j server, you can inject an auto-configured `org.neo4j.driver.Driver`.
By default, the instance tries to connect to a Neo4j server at `localhost:7687` using the Bolt protocol.
The following example shows how to inject a Neo4j `Driver` that gives you access, amongst other things, to a `Session`:

[source,java,indent=0]
----
	@Component
	public class MyBean {

		private final Driver driver;

		@Autowired
		public MyBean(Driver driver) {
			this.driver = driver;
		}

		// ...

	}
----

You can configure various aspects of the driver using `spring.neo4j.*` properties.
The following example shows how to configure the uri and credentials to use:

[source,yaml,indent=0,configprops,configblocks]
----
	spring:
	  neo4j:
	    uri: "bolt://my-server:7687"
	    authentication:
	      username: "neo4j"
	      password: "secret"
----

The auto-configured `Driver` is created using `ConfigBuilder`.
To fine-tune its configuration, declare one or more `ConfigBuilderCustomizer` beans.
Each will be called in order with the `ConfigBuilder` that is used to build the `Driver`.



[[boot-features-spring-data-neo4j-repositories]]
==== Spring Data Neo4j Repositories
Spring Data includes repository support for Neo4j.
For complete details of Spring Data Neo4j, refer to the {spring-data-neo4j-docs}[reference documentation].

Spring Data Neo4j shares the common infrastructure with Spring Data JPA as many other Spring Data modules do.
You could take the JPA example from earlier and define `City` as Spring Data Neo4j `@Node` rather than JPA `@Entity` and the repository abstraction works in the same way, as shown in the following example:

[source,java,indent=0]
----
	package com.example.myapp.domain;

	import java.util.Optional;

	import org.springframework.data.neo4j.repository.*;

	public interface CityRepository extends Neo4jRepository<City, Long> {

		Optional<City> findOneByNameAndState(String name, String state);

	}
----

The `spring-boot-starter-data-neo4j` "`Starter`" enables the repository support as well as transaction management.
Spring Boot supports both classic and reactive Neo4j repositories, using the `Neo4jTemplate` or `ReactiveNeo4jTemplate` beans.
When Project Reactor is available on the classpath, the reactive style is also auto-configured.

You can customize the locations to look for repositories and entities by using `@EnableNeo4jRepositories` and `@EntityScan` respectively on a `@Configuration`-bean.

[NOTE]
====
In an application using the reactive style, a `ReactiveTransactionManager` is not auto-configured.
To enable transaction management, the following bean must be defined in your configuration:

[source,java,indent=0]
----
include::{code-examples}/neo4j/Neo4jReactiveTransactionManagerExample.java[tag=configuration]
----
====



[[boot-features-solr]]
=== Solr
https://lucene.apache.org/solr/[Apache Solr] is a search engine.
Spring Boot offers basic auto-configuration for the Solr 5 client library and the abstractions on top of it provided by https://github.com/spring-projects/spring-data-solr[Spring Data Solr].
There is a `spring-boot-starter-data-solr` "`Starter`" for collecting the dependencies in a convenient way.



[[boot-features-connecting-to-solr]]
==== Connecting to Solr
You can inject an auto-configured `SolrClient` instance as you would any other Spring bean.
By default, the instance tries to connect to a server at `http://localhost:8983/solr`.
The following example shows how to inject a Solr bean:

[source,java,indent=0]
----
	@Component
	public class MyBean {

		private SolrClient solr;

		@Autowired
		public MyBean(SolrClient solr) {
			this.solr = solr;
		}

		// ...

	}
----

If you add your own `@Bean` of type `SolrClient`, it replaces the default.



[[boot-features-spring-data-solr-repositories]]
==== Spring Data Solr Repositories
Spring Data includes repository support for Apache Solr.
As with the JPA repositories discussed earlier, the basic principle is that queries are automatically constructed for you based on method names.

In fact, both Spring Data JPA and Spring Data Solr share the same common infrastructure.
You could take the JPA example from earlier and, assuming that `City` is now a `@SolrDocument` class rather than a JPA `@Entity`, it works in the same way.

IP: For complete details of Spring Data Solr, refer to the {spring-data-solr-docs}[reference documentation].



[[boot-features-elasticsearch]]
=== Elasticsearch
https://www.elastic.co/products/elasticsearch[Elasticsearch] is an open source, distributed, RESTful search and analytics engine.
Spring Boot offers basic auto-configuration for Elasticsearch.

Spring Boot supports several clients:

* The official Java "Low Level" and "High Level" REST clients
* The `ReactiveElasticsearchClient` provided by Spring Data Elasticsearch

Spring Boot provides a dedicated "`Starter`", `spring-boot-starter-data-elasticsearch`.



[[boot-features-connecting-to-elasticsearch-rest]]
==== Connecting to Elasticsearch using REST clients
Elasticsearch ships https://www.elastic.co/guide/en/elasticsearch/client/java-rest/current/index.html[two different REST clients] that you can use to query a cluster: the "Low Level" client and the "High Level" client.
Spring Boot provides support for the "High Level" client, which ships with `org.elasticsearch.client:elasticsearch-rest-high-level-client`.

If you have this dependency on the classpath, Spring Boot will auto-configure and register a `RestHighLevelClient` bean that by default targets `http://localhost:9200`.
You can further tune how `RestHighLevelClient` is configured, as shown in the following example:

[source,yaml,indent=0,configprops,configblocks]
----
	spring:
	  elasticsearch:
	    rest:
	      uris: "https://search.example.com:9200"
	      read-timeout: "10s"
	      username: "user"
	      password: "secret"
----

You can also register an arbitrary number of beans that implement `RestClientBuilderCustomizer` for more advanced customizations.
To take full control over the registration, define a `RestClientBuilder` bean.

TIP: If your application needs access to a "Low Level" `RestClient`, you can get it by calling `client.getLowLevelClient()` on the auto-configured `RestHighLevelClient`.



[[boot-features-connecting-to-elasticsearch-reactive-rest]]
==== Connecting to Elasticsearch using Reactive REST clients
{spring-data-elasticsearch}[Spring Data Elasticsearch] ships `ReactiveElasticsearchClient` for querying Elasticsearch instances in a reactive fashion.
It is built on top of WebFlux's `WebClient`, so both `spring-boot-starter-elasticsearch` and `spring-boot-starter-webflux` dependencies are useful to enable this support.

By default, Spring Boot will auto-configure and register a `ReactiveElasticsearchClient`
bean that targets `http://localhost:9200`.
You can further tune how it is configured, as shown in the following example:

[source,yaml,indent=0,configprops,configblocks]
----
	spring:
	  data:
	    elasticsearch:
	      client:
	        reactive:
	          endpoints: "search.example.com:9200"
	          use-ssl: true
	          socket-timeout: "10s"
	          username: "user"
	          password: "secret"
----

If the configuration properties are not enough and you'd like to fully control the client
configuration, you can register a custom `ClientConfiguration` bean.



[[boot-features-connecting-to-elasticsearch-spring-data]]
==== Connecting to Elasticsearch by Using Spring Data
To connect to Elasticsearch, a `RestHighLevelClient` bean must be defined,
auto-configured by Spring Boot or manually provided by the application (see previous sections).
With this configuration in place, an
`ElasticsearchRestTemplate` can be injected like any other Spring bean,
as shown in the following example:

[source,java,indent=0]
----
	@Component
	public class MyBean {

		private final ElasticsearchRestTemplate template;

		public MyBean(ElasticsearchRestTemplate template) {
			this.template = template;
		}

		// ...

	}
----

In the presence of `spring-data-elasticsearch` and the required dependencies for using a `WebClient` (typically `spring-boot-starter-webflux`), Spring Boot can also auto-configure a <<boot-features-connecting-to-elasticsearch-reactive-rest,ReactiveElasticsearchClient>> and a `ReactiveElasticsearchTemplate` as beans.
They are the reactive equivalent of the other REST clients.



[[boot-features-spring-data-elasticsearch-repositories]]
==== Spring Data Elasticsearch Repositories
Spring Data includes repository support for Elasticsearch.
As with the JPA repositories discussed earlier, the basic principle is that queries are constructed for you automatically based on method names.

In fact, both Spring Data JPA and Spring Data Elasticsearch share the same common infrastructure.
You could take the JPA example from earlier and, assuming that `City` is now an Elasticsearch `@Document` class rather than a JPA `@Entity`, it works in the same way.

TIP: For complete details of Spring Data Elasticsearch, refer to the {spring-data-elasticsearch-docs}[reference documentation].

Spring Boot supports both classic and reactive Elasticsearch repositories, using the `ElasticsearchRestTemplate` or `ReactiveElasticsearchTemplate` beans.
Most likely those beans are auto-configured by Spring Boot given the required dependencies are present.

If you wish to use your own template for backing the Elasticsearch repositories, you can add your own `ElasticsearchRestTemplate` or `ElasticsearchOperations` `@Bean`, as long as it is named `"elasticsearchTemplate"`.
Same applies to `ReactiveElasticsearchTemplate` and `ReactiveElasticsearchOperations`, with the bean name `"reactiveElasticsearchTemplate"`.

You can choose to disable the repositories support with the following property:

[source,yaml,indent=0,configprops,configblocks]
----
    spring:
      data:
        elasticsearch:
          repositories:
            enabled: false
----


[[boot-features-cassandra]]
=== Cassandra
https://cassandra.apache.org/[Cassandra] is an open source, distributed database management system designed to handle large amounts of data across many commodity servers.
Spring Boot offers auto-configuration for Cassandra and the abstractions on top of it provided by https://github.com/spring-projects/spring-data-cassandra[Spring Data Cassandra].
There is a `spring-boot-starter-data-cassandra` "`Starter`" for collecting the dependencies in a convenient way.



[[boot-features-connecting-to-cassandra]]
==== Connecting to Cassandra
You can inject an auto-configured `CassandraTemplate` or a Cassandra `CqlSession` instance as you would with any other Spring Bean.
The `spring.data.cassandra.*` properties can be used to customize the connection.
Generally, you provide `keyspace-name` and `contact-points` as well the local datacenter name, as shown in the following example:

[source,yaml,indent=0,configprops,configblocks]
----
	spring:
	  data:
	    cassandra:
	      keyspace-name: "mykeyspace"
	      contact-points: "cassandrahost1:9042,cassandrahost2:9042"
	      local-datacenter: "datacenter1"
----

If the port is the same for all your contact points you can use a shortcut and only specify the host names, as shown in the following example:

[source,yaml,indent=0,configprops,configblocks]
----
	spring:
	  data:
	    cassandra:
	      keyspace-name: "mykeyspace"
	      contact-points: "cassandrahost1,cassandrahost2"
	      local-datacenter: "datacenter1"
----

TIP: Those two examples are identical as the port default to `9042`.
If you need to configure the port, use `spring.data.cassandra.port`.

[NOTE]
====
The Cassandra driver has its own configuration infrastructure that loads an `application.conf` at the root of the classpath.

Spring Boot does not look for such a file and rather provides a number of configuration properties via the `spring.data.cassandra.*` namespace.
For more advanced driver customizations, you can register an arbitrary number of beans that implement `DriverConfigLoaderBuilderCustomizer`.
The `CqlSession` can be customized with a bean of type `CqlSessionBuilderCustomizer`.
====

NOTE: If you're using `CqlSessionBuilder` to create multiple `CqlSession` beans, keep in mind the builder is mutable so make sure to inject a fresh copy for each session.

The following code listing shows how to inject a Cassandra bean:

[source,java,indent=0]
----
	@Component
	public class MyBean {

		private final CassandraTemplate template;

		public MyBean(CassandraTemplate template) {
			this.template = template;
		}

		// ...

	}
----

If you add your own `@Bean` of type `CassandraTemplate`, it replaces the default.



[[boot-features-spring-data-cassandra-repositories]]
==== Spring Data Cassandra Repositories
Spring Data includes basic repository support for Cassandra.
Currently, this is more limited than the JPA repositories discussed earlier and needs to annotate finder methods with `@Query`.

TIP: For complete details of Spring Data Cassandra, refer to the https://docs.spring.io/spring-data/cassandra/docs/[reference documentation].



[[boot-features-couchbase]]
=== Couchbase
https://www.couchbase.com/[Couchbase] is an open-source, distributed, multi-model NoSQL document-oriented database that is optimized for interactive applications.
Spring Boot offers auto-configuration for Couchbase and the abstractions on top of it provided by https://github.com/spring-projects/spring-data-couchbase[Spring Data Couchbase].
There are `spring-boot-starter-data-couchbase` and `spring-boot-starter-data-couchbase-reactive` "`Starters`" for collecting the dependencies in a convenient way.



[[boot-features-connecting-to-couchbase]]
==== Connecting to Couchbase
You can get a `Cluster` by adding the Couchbase SDK and some configuration.
The `spring.couchbase.*` properties can be used to customize the connection.
Generally, you provide the https://github.com/couchbaselabs/sdk-rfcs/blob/master/rfc/0011-connection-string.md[connection string], username, and password, as shown in the following example:

[source,yaml,indent=0,configprops,configblocks]
----
	spring:
	  couchbase:
	    connection-string: "couchbase://192.168.1.123"
	    username: "user"
	    password: "secret"
----

It is also possible to customize some of the `ClusterEnvironment` settings.
For instance, the following configuration changes the timeout to use to open a new `Bucket` and enables SSL support:

[source,yaml,indent=0,configprops,configblocks]
----
	spring:
	  couchbase:
	    env:
	      timeouts:
	        connect: "3s"
	      ssl:
	        key-store: "/location/of/keystore.jks"
	        key-store-password: "secret"
----

TIP: Check the `spring.couchbase.env.*` properties for more details.
To take more control, one or more `ClusterEnvironmentBuilderCustomizer` beans can be used.



[[boot-features-spring-data-couchbase-repositories]]
==== Spring Data Couchbase Repositories
Spring Data includes repository support for Couchbase.
For complete details of Spring Data Couchbase, refer to the {spring-data-couchbase-docs}[reference documentation].

You can inject an auto-configured `CouchbaseTemplate` instance as you would with any other Spring Bean, provided a `CouchbaseClientFactory` bean is available.
This happens when a `Cluster` is available, as described above, and a bucket name has been specified:

[source,yaml,indent=0,configprops,configblocks]
----
	spring:
	  data:
	    couchbase:
	      bucket-name: "my-bucket"
----

The following examples shows how to inject a `CouchbaseTemplate` bean:

[source,java,indent=0]
----
	@Component
	public class MyBean {

		private final CouchbaseTemplate template;

		@Autowired
		public MyBean(CouchbaseTemplate template) {
			this.template = template;
		}

		// ...

	}
----

There are a few beans that you can define in your own configuration to override those provided by the auto-configuration:

* A `CouchbaseMappingContext` `@Bean` with a name of `couchbaseMappingContext`.
* A `CustomConversions` `@Bean` with a name of `couchbaseCustomConversions`.
* A `CouchbaseTemplate` `@Bean` with a name of `couchbaseTemplate`.

To avoid hard-coding those names in your own config, you can reuse `BeanNames` provided by Spring Data Couchbase.
For instance, you can customize the converters to use, as follows:

[source,java,indent=0]
----
	@Configuration(proxyBeanMethods = false)
	public class SomeConfiguration {

		@Bean(BeanNames.COUCHBASE_CUSTOM_CONVERSIONS)
		public CustomConversions myCustomConversions() {
			return new CustomConversions(...);
		}

		// ...

	}
----



[[boot-features-ldap]]
=== LDAP
https://en.wikipedia.org/wiki/Lightweight_Directory_Access_Protocol[LDAP] (Lightweight Directory Access Protocol) is an open, vendor-neutral, industry standard application protocol for accessing and maintaining distributed directory information services over an IP network.
Spring Boot offers auto-configuration for any compliant LDAP server as well as support for the embedded in-memory LDAP server from https://ldap.com/unboundid-ldap-sdk-for-java/[UnboundID].

LDAP abstractions are provided by https://github.com/spring-projects/spring-data-ldap[Spring Data LDAP].
There is a `spring-boot-starter-data-ldap` "`Starter`" for collecting the dependencies in a convenient way.



[[boot-features-ldap-connecting]]
==== Connecting to an LDAP Server
To connect to an LDAP server, make sure you declare a dependency on the `spring-boot-starter-data-ldap` "`Starter`" or `spring-ldap-core` and then declare the URLs of your server in your application.properties, as shown in the following example:

[source,yaml,indent=0,configprops,configblocks]
----
	spring:
	  ldap:
	    urls: "ldap://myserver:1235"
	    username: "admin"
	    password: "secret"
----

If you need to customize connection settings, you can use the `spring.ldap.base` and `spring.ldap.base-environment` properties.

An `LdapContextSource` is auto-configured based on these settings.
If a `DirContextAuthenticationStrategy` bean is available, it is associated to the auto-configured `LdapContextSource`.
If you need to customize it, for instance to use a `PooledContextSource`, you can still inject the auto-configured `LdapContextSource`.
Make sure to flag your customized `ContextSource` as `@Primary` so that the auto-configured `LdapTemplate` uses it.



[[boot-features-ldap-spring-data-repositories]]
==== Spring Data LDAP Repositories
Spring Data includes repository support for LDAP.
For complete details of Spring Data LDAP, refer to the https://docs.spring.io/spring-data/ldap/docs/1.0.x/reference/html/[reference documentation].

You can also inject an auto-configured `LdapTemplate` instance as you would with any other Spring Bean, as shown in the following example:


[source,java,indent=0]
----
	@Component
	public class MyBean {

		private final LdapTemplate template;

		@Autowired
		public MyBean(LdapTemplate template) {
			this.template = template;
		}

		// ...

	}
----



[[boot-features-ldap-embedded]]
==== Embedded In-memory LDAP Server
For testing purposes, Spring Boot supports auto-configuration of an in-memory LDAP server from https://ldap.com/unboundid-ldap-sdk-for-java/[UnboundID].
To configure the server, add a dependency to `com.unboundid:unboundid-ldapsdk` and declare a configprop:spring.ldap.embedded.base-dn[] property, as follows:

[source,yaml,indent=0,configprops,configblocks]
----
	spring:
	  ldap:
	    embedded:
	      base-dn: "dc=spring,dc=io"
----

[NOTE]
====
It is possible to define multiple base-dn values, however, since distinguished names usually contain commas, they must be defined using the correct notation.

In yaml files, you can use the yaml list notation. In properties files, you must include the index as part of the property name:

[source,yaml,indent=0,configprops,configblocks]
----
	spring.ldap.embedded.base-dn:
	  - dc=spring,dc=io
	  - dc=pivotal,dc=io
----
====

By default, the server starts on a random port and triggers the regular LDAP support.
There is no need to specify a configprop:spring.ldap.urls[] property.

If there is a `schema.ldif` file on your classpath, it is used to initialize the server.
If you want to load the initialization script from a different resource, you can also use the configprop:spring.ldap.embedded.ldif[] property.

By default, a standard schema is used to validate `LDIF` files.
You can turn off validation altogether by setting the configprop:spring.ldap.embedded.validation.enabled[] property.
If you have custom attributes, you can use configprop:spring.ldap.embedded.validation.schema[] to define your custom attribute types or object classes.



[[boot-features-influxdb]]
=== InfluxDB
https://www.influxdata.com/[InfluxDB] is an open-source time series database optimized for fast, high-availability storage and retrieval of time series data in fields such as operations monitoring, application metrics, Internet-of-Things sensor data, and real-time analytics.



[[boot-features-connecting-to-influxdb]]
==== Connecting to InfluxDB
Spring Boot auto-configures an `InfluxDB` instance, provided the `influxdb-java` client is on the classpath and the URL of the database is set, as shown in the following example:

[source,yaml,indent=0,configprops,configblocks]
----
	spring:
	  influx:
	    url: "https://172.0.0.1:8086"
----

If the connection to InfluxDB requires a user and password, you can set the `spring.influx.user` and `spring.influx.password` properties accordingly.

InfluxDB relies on OkHttp.
If you need to tune the http client `InfluxDB` uses behind the scenes, you can register an `InfluxDbOkHttpClientBuilderProvider` bean.



[[boot-features-caching]]
== Caching
The Spring Framework provides support for transparently adding caching to an application.
At its core, the abstraction applies caching to methods, thus reducing the number of executions based on the information available in the cache.
The caching logic is applied transparently, without any interference to the invoker.
Spring Boot auto-configures the cache infrastructure as long as caching support is enabled via the `@EnableCaching` annotation.

NOTE: Check the {spring-framework-docs}/integration.html#cache[relevant section] of the Spring Framework reference for more details.

In a nutshell, to add caching to an operation of your service add the relevant annotation to its method, as shown in the following example:

[source,java,indent=0]
----
	import org.springframework.cache.annotation.Cacheable;
	import org.springframework.stereotype.Component;

	@Component
	public class MathService {

		@Cacheable("piDecimals")
		public int computePiDecimal(int i) {
			// ...
		}

	}
----

This example demonstrates the use of caching on a potentially costly operation.
Before invoking `computePiDecimal`, the abstraction looks for an entry in the `piDecimals` cache that matches the `i` argument.
If an entry is found, the content in the cache is immediately returned to the caller, and the method is not invoked.
Otherwise, the method is invoked, and the cache is updated before returning the value.

CAUTION: You can also use the standard JSR-107 (JCache) annotations (such as `@CacheResult`) transparently.
However, we strongly advise you to not mix and match the Spring Cache and JCache annotations.

If you do not add any specific cache library, Spring Boot auto-configures a <<boot-features-caching-provider-simple,simple provider>> that uses concurrent maps in memory.
When a cache is required (such as `piDecimals` in the preceding example), this provider creates it for you.
The simple provider is not really recommended for production usage, but it is great for getting started and making sure that you understand the features.
When you have made up your mind about the cache provider to use, please make sure to read its documentation to figure out how to configure the caches that your application uses.
Nearly all providers require you to explicitly configure every cache that you use in the application.
Some offer a way to customize the default caches defined by the configprop:spring.cache.cache-names[] property.

TIP: It is also possible to transparently {spring-framework-docs}/integration.html#cache-annotations-put[update] or {spring-framework-docs}/integration.html#cache-annotations-evict[evict] data from the cache.



[[boot-features-caching-provider]]
=== Supported Cache Providers
The cache abstraction does not provide an actual store and relies on abstraction materialized by the `org.springframework.cache.Cache` and `org.springframework.cache.CacheManager` interfaces.

If you have not defined a bean of type `CacheManager` or a `CacheResolver` named `cacheResolver` (see {spring-framework-api}/cache/annotation/CachingConfigurer.html[`CachingConfigurer`]), Spring Boot tries to detect the following providers (in the indicated order):

. <<boot-features-caching-provider-generic,Generic>>
. <<boot-features-caching-provider-jcache,JCache (JSR-107)>> (EhCache 3, Hazelcast, Infinispan, and others)
. <<boot-features-caching-provider-ehcache2,EhCache 2.x>>
. <<boot-features-caching-provider-hazelcast,Hazelcast>>
. <<boot-features-caching-provider-infinispan,Infinispan>>
. <<boot-features-caching-provider-couchbase,Couchbase>>
. <<boot-features-caching-provider-redis,Redis>>
. <<boot-features-caching-provider-caffeine,Caffeine>>
. <<boot-features-caching-provider-simple,Simple>>

TIP: It is also possible to _force_ a particular cache provider by setting the configprop:spring.cache.type[] property.
Use this property if you need to <<boot-features-caching-provider-none,disable caching altogether>> in certain environment (such as tests).

TIP: Use the `spring-boot-starter-cache` "`Starter`" to quickly add basic caching dependencies.
The starter brings in `spring-context-support`.
If you add dependencies manually, you must include `spring-context-support` in order to use the JCache, EhCache 2.x, or Caffeine support.

If the `CacheManager` is auto-configured by Spring Boot, you can further tune its configuration before it is fully initialized by exposing a bean that implements the `CacheManagerCustomizer` interface.
The following example sets a flag to say that `null` values should be passed down to the underlying map:

[source,java,indent=0]
----
	@Bean
	public CacheManagerCustomizer<ConcurrentMapCacheManager> cacheManagerCustomizer() {
		return new CacheManagerCustomizer<ConcurrentMapCacheManager>() {

			@Override
			public void customize(ConcurrentMapCacheManager cacheManager) {
				cacheManager.setAllowNullValues(false);
			}

		};
	}
----

NOTE: In the preceding example, an auto-configured `ConcurrentMapCacheManager` is expected.
If that is not the case (either you provided your own config or a different cache provider was auto-configured), the customizer is not invoked at all.
You can have as many customizers as you want, and you can also order them by using `@Order` or `Ordered`.



[[boot-features-caching-provider-generic]]
==== Generic
Generic caching is used if the context defines _at least_ one `org.springframework.cache.Cache` bean.
A `CacheManager` wrapping all beans of that type is created.



[[boot-features-caching-provider-jcache]]
==== JCache (JSR-107)
https://jcp.org/en/jsr/detail?id=107[JCache] is bootstrapped through the presence of a `javax.cache.spi.CachingProvider` on the classpath (that is, a JSR-107 compliant caching library exists on the classpath), and the `JCacheCacheManager` is provided by the `spring-boot-starter-cache` "`Starter`".
Various compliant libraries are available, and Spring Boot provides dependency management for Ehcache 3, Hazelcast, and Infinispan.
Any other compliant library can be added as well.

It might happen that more than one provider is present, in which case the provider must be explicitly specified.
Even if the JSR-107 standard does not enforce a standardized way to define the location of the configuration file, Spring Boot does its best to accommodate setting a cache with implementation details, as shown in the following example:

[source,yaml,indent=0,configprops,configblocks]
----
    # Only necessary if more than one provider is present
	spring:
	  cache:
	    jcache:
	      provider: "com.acme.MyCachingProvider"
	      config: "classpath:acme.xml"
----

NOTE: When a cache library offers both a native implementation and JSR-107 support, Spring Boot prefers the JSR-107 support, so that the same features are available if you switch to a different JSR-107 implementation.

TIP: Spring Boot has <<boot-features-hazelcast,general support for Hazelcast>>.
If a single `HazelcastInstance` is available, it is automatically reused for the `CacheManager` as well, unless the configprop:spring.cache.jcache.config[] property is specified.

There are two ways to customize the underlying `javax.cache.cacheManager`:

* Caches can be created on startup by setting the configprop:spring.cache.cache-names[] property.
  If a custom `javax.cache.configuration.Configuration` bean is defined, it is used to customize them.
* `org.springframework.boot.autoconfigure.cache.JCacheManagerCustomizer` beans are invoked with the reference of the `CacheManager` for full customization.

TIP: If a standard `javax.cache.CacheManager` bean is defined, it is wrapped automatically in an `org.springframework.cache.CacheManager` implementation that the abstraction expects.
No further customization is applied to it.



[[boot-features-caching-provider-ehcache2]]
==== EhCache 2.x
https://www.ehcache.org/[EhCache] 2.x is used if a file named `ehcache.xml` can be found at the root of the classpath.
If EhCache 2.x is found, the `EhCacheCacheManager` provided by the `spring-boot-starter-cache` "`Starter`" is used to bootstrap the cache manager.
An alternate configuration file can be provided as well, as shown in the following example:

[source,yaml,indent=0,configprops,configblocks]
----
	spring:
	  cache:
	    ehcache:
	      config: "classpath:config/another-config.xml"
----



[[boot-features-caching-provider-hazelcast]]
==== Hazelcast
Spring Boot has <<boot-features-hazelcast,general support for Hazelcast>>.
If a `HazelcastInstance` has been auto-configured, it is automatically wrapped in a `CacheManager`.



[[boot-features-caching-provider-infinispan]]
==== Infinispan
https://infinispan.org/[Infinispan] has no default configuration file location, so it must be specified explicitly.
Otherwise, the default bootstrap is used.

[source,yaml,indent=0,configprops,configblocks]
----
	spring:
	  cache:
	    infinispan:
	      config: "infinispan.xml"
----

Caches can be created on startup by setting the configprop:spring.cache.cache-names[] property.
If a custom `ConfigurationBuilder` bean is defined, it is used to customize the caches.

NOTE: The support of Infinispan in Spring Boot is restricted to the embedded mode and is quite basic.
If you want more options, you should use the official Infinispan Spring Boot starter instead.
See https://github.com/infinispan/infinispan-spring-boot[Infinispan's documentation] for more details.



[[boot-features-caching-provider-couchbase]]
==== Couchbase
If Spring Data Couchbase is available and Couchbase is <<boot-features-couchbase,configured>>, a `CouchbaseCacheManager` is auto-configured.
It is possible to create additional caches on startup by setting the configprop:spring.cache.cache-names[] property and cache defaults can be configured by using `spring.cache.couchbase.*` properties.
For instance, the following configuration creates `cache1` and `cache2` caches with an entry _expiration_ of 10 minutes:

[source,yaml,indent=0,configprops,configblocks]
----
	spring:
	  cache:
	    cache-names: "cache1,cache2"
        couchbase:
          expiration: "10m"
----

If you need more control over the configuration, consider registering a `CouchbaseCacheManagerBuilderCustomizer` bean.
The following example shows a customizer that configures a specific entry expiration for `cache1` and `cache2`:

[source,java,indent=0]
----
include::{code-examples}/cache/CouchbaseCacheManagerCustomizationExample.java[tag=configuration]
----



[[boot-features-caching-provider-redis]]
==== Redis
If https://redis.io/[Redis] is available and configured, a `RedisCacheManager` is auto-configured.
It is possible to create additional caches on startup by setting the configprop:spring.cache.cache-names[] property and cache defaults can be configured by using `spring.cache.redis.*` properties.
For instance, the following configuration creates `cache1` and `cache2` caches with a _time to live_ of 10 minutes:

[source,yaml,indent=0,configprops,configblocks]
----
	spring:
	  cache:
	    cache-names: "cache1,cache2"
	    redis:
	      time-to-live: "10m"
----

NOTE: By default, a key prefix is added so that, if two separate caches use the same key, Redis does not have overlapping keys and cannot return invalid values.
We strongly recommend keeping this setting enabled if you create your own `RedisCacheManager`.

TIP: You can take full control of the default configuration by adding a `RedisCacheConfiguration` `@Bean` of your own.
This can be useful if you're looking for customizing the default serialization strategy.

If you need more control over the configuration, consider registering a `RedisCacheManagerBuilderCustomizer` bean.
The following example shows a customizer that configures a specific time to live for `cache1` and `cache2`:

[source,java,indent=0]
----
include::{code-examples}/cache/RedisCacheManagerCustomizationExample.java[tag=configuration]
----




[[boot-features-caching-provider-caffeine]]
==== Caffeine
https://github.com/ben-manes/caffeine[Caffeine] is a Java 8 rewrite of Guava's cache that supersedes support for Guava.
If Caffeine is present, a `CaffeineCacheManager` (provided by the `spring-boot-starter-cache` "`Starter`") is auto-configured.
Caches can be created on startup by setting the configprop:spring.cache.cache-names[] property and can be customized by one of the following (in the indicated order):

. A cache spec defined by `spring.cache.caffeine.spec`
. A `com.github.benmanes.caffeine.cache.CaffeineSpec` bean is defined
. A `com.github.benmanes.caffeine.cache.Caffeine` bean is defined

For instance, the following configuration creates `cache1` and `cache2` caches with a maximum size of 500 and a _time to live_ of 10 minutes

[source,yaml,indent=0,configprops,configblocks]
----
	spring:
	  cache:
	    cache-names: "cache1,cache2"
	    caffeine:
	      spec: "maximumSize=500,expireAfterAccess=600s"
----

If a `com.github.benmanes.caffeine.cache.CacheLoader` bean is defined, it is automatically associated to the `CaffeineCacheManager`.
Since the `CacheLoader` is going to be associated with _all_ caches managed by the cache manager, it must be defined as `CacheLoader<Object, Object>`.
The auto-configuration ignores any other generic type.



[[boot-features-caching-provider-simple]]
==== Simple
If none of the other providers can be found, a simple implementation using a `ConcurrentHashMap` as the cache store is configured.
This is the default if no caching library is present in your application.
By default, caches are created as needed, but you can restrict the list of available caches by setting the `cache-names` property.
For instance, if you want only `cache1` and `cache2` caches, set the `cache-names` property as follows:

[source,yaml,indent=0,configprops,configblocks]
----
	spring:
	  cache:
	    cache-names: "cache1,cache2"
----

If you do so and your application uses a cache not listed, then it fails at runtime when the cache is needed, but not on startup.
This is similar to the way the "real" cache providers behave if you use an undeclared cache.



[[boot-features-caching-provider-none]]
==== None
When `@EnableCaching` is present in your configuration, a suitable cache configuration is expected as well.
If you need to disable caching altogether in certain environments, force the cache type to `none` to use a no-op implementation, as shown in the following example:

[source,yaml,indent=0,configprops,configblocks]
----
	spring:
	  cache:
	    type: "none"
----



[[boot-features-messaging]]
== Messaging
The Spring Framework provides extensive support for integrating with messaging systems, from simplified use of the JMS API using `JmsTemplate` to a complete infrastructure to receive messages asynchronously.
Spring AMQP provides a similar feature set for the Advanced Message Queuing Protocol.
Spring Boot also provides auto-configuration options for `RabbitTemplate` and RabbitMQ.
Spring WebSocket natively includes support for STOMP messaging, and Spring Boot has support for that through starters and a small amount of auto-configuration.
Spring Boot also has support for Apache Kafka.



[[boot-features-jms]]
=== JMS
The `javax.jms.ConnectionFactory` interface provides a standard method of creating a `javax.jms.Connection` for interacting with a JMS broker.
Although Spring needs a `ConnectionFactory` to work with JMS, you generally need not use it directly yourself and can instead rely on higher level messaging abstractions.
(See the {spring-framework-docs}/integration.html#jms[relevant section] of the Spring Framework reference documentation for details.)
Spring Boot also auto-configures the necessary infrastructure to send and receive messages.



[[boot-features-activemq]]
==== ActiveMQ Support
When https://activemq.apache.org/[ActiveMQ] is available on the classpath, Spring Boot can also configure a `ConnectionFactory`.
If the broker is present, an embedded broker is automatically started and configured (provided no broker URL is specified through configuration).

NOTE: If you use `spring-boot-starter-activemq`, the necessary dependencies to connect or embed an ActiveMQ instance are provided, as is the Spring infrastructure to integrate with JMS.

ActiveMQ configuration is controlled by external configuration properties in `+spring.activemq.*+`.
For example, you might declare the following section in `application.properties`:

[source,yaml,indent=0,configprops,configblocks]
----
	spring:
	  activemq:
	    broker-url: "tcp://192.168.1.210:9876"
	    user: "admin"
	    password: "secret"
----

By default, a `CachingConnectionFactory` wraps the native `ConnectionFactory` with sensible settings that you can control by external configuration properties in `+spring.jms.*+`:

[source,yaml,indent=0,configprops,configblocks]
----
	spring:
	  jms:
	    cache:
	      session-cache-size: 5
----

If you'd rather use native pooling, you can do so by adding a dependency to `org.messaginghub:pooled-jms` and configuring the `JmsPoolConnectionFactory` accordingly, as shown in the following example:

[source,yaml,indent=0,configprops,configblocks]
----
	spring:
	  activemq:
	    pool:
	      enabled: true
	      max-connections: 50
----

TIP: See {spring-boot-autoconfigure-module-code}/jms/activemq/ActiveMQProperties.java[`ActiveMQProperties`] for more of the supported options.
You can also register an arbitrary number of beans that implement `ActiveMQConnectionFactoryCustomizer` for more advanced customizations.

By default, ActiveMQ creates a destination if it does not yet exist so that destinations are resolved against their provided names.



[[boot-features-artemis]]
==== Artemis Support
Spring Boot can auto-configure a `ConnectionFactory` when it detects that https://activemq.apache.org/components/artemis/[Artemis] is available on the classpath.
If the broker is present, an embedded broker is automatically started and configured (unless the mode property has been explicitly set).
The supported modes are `embedded` (to make explicit that an embedded broker is required and that an error should occur if the broker is not available on the classpath) and `native` (to connect to a broker using the `netty` transport protocol).
When the latter is configured, Spring Boot configures a `ConnectionFactory` that connects to a broker running on the local machine with the default settings.

NOTE: If you use `spring-boot-starter-artemis`, the necessary dependencies to connect to an existing Artemis instance are provided, as well as the Spring infrastructure to integrate with JMS.
Adding `org.apache.activemq:artemis-jms-server` to your application lets you use embedded mode.

Artemis configuration is controlled by external configuration properties in `+spring.artemis.*+`.
For example, you might declare the following section in `application.properties`:

[source,yaml,indent=0,configprops,configblocks]
----
	spring:
	  artemis:
	    mode: native
	    host: "192.168.1.210"
	    port: 9876
	    user: "admin"
	    password: "secret"
----

When embedding the broker, you can choose if you want to enable persistence and list the destinations that should be made available.
These can be specified as a comma-separated list to create them with the default options, or you can define bean(s) of type `org.apache.activemq.artemis.jms.server.config.JMSQueueConfiguration` or `org.apache.activemq.artemis.jms.server.config.TopicConfiguration`, for advanced queue and topic configurations, respectively.

By default, a `CachingConnectionFactory` wraps the native `ConnectionFactory` with sensible settings that you can control by external configuration properties in `+spring.jms.*+`:

[source,yaml,indent=0,configprops,configblocks]
----
	spring:
	  jms:
	    cache:
	      session-cache-size: 5
----

If you'd rather use native pooling, you can do so by adding a dependency to `org.messaginghub:pooled-jms` and configuring the `JmsPoolConnectionFactory` accordingly, as shown in the following example:

[source,yaml,indent=0,configprops,configblocks]
----
	spring:
	  artemis:
	    pool:
	      enabled: true
	      max-connections: 50
----

See {spring-boot-autoconfigure-module-code}/jms/artemis/ArtemisProperties.java[`ArtemisProperties`] for more supported options.

No JNDI lookup is involved, and destinations are resolved against their names, using either the `name` attribute in the Artemis configuration or the names provided through configuration.



[[boot-features-jms-jndi]]
==== Using a JNDI ConnectionFactory
If you are running your application in an application server, Spring Boot tries to locate a JMS `ConnectionFactory` by using JNDI.
By default, the `java:/JmsXA` and `java:/XAConnectionFactory` location are checked.
You can use the configprop:spring.jms.jndi-name[] property if you need to specify an alternative location, as shown in the following example:

[source,yaml,indent=0,configprops,configblocks]
----
	spring:
	  jms:
	    jndi-name: "java:/MyConnectionFactory"
----



[[boot-features-using-jms-sending]]
==== Sending a Message
Spring's `JmsTemplate` is auto-configured, and you can autowire it directly into your own beans, as shown in the following example:

[source,java,indent=0]
----
	import org.springframework.beans.factory.annotation.Autowired;
	import org.springframework.jms.core.JmsTemplate;
	import org.springframework.stereotype.Component;

	@Component
	public class MyBean {

		private final JmsTemplate jmsTemplate;

		@Autowired
		public MyBean(JmsTemplate jmsTemplate) {
			this.jmsTemplate = jmsTemplate;
		}

		// ...

	}
----

NOTE: {spring-framework-api}/jms/core/JmsMessagingTemplate.html[`JmsMessagingTemplate`] can be injected in a similar manner.
If a `DestinationResolver` or a `MessageConverter` bean is defined, it is associated automatically to the auto-configured `JmsTemplate`.



[[boot-features-using-jms-receiving]]
==== Receiving a Message
When the JMS infrastructure is present, any bean can be annotated with `@JmsListener` to create a listener endpoint.
If no `JmsListenerContainerFactory` has been defined, a default one is configured automatically.
If a `DestinationResolver` or a `MessageConverter` beans is defined, it is associated automatically to the default factory.

By default, the default factory is transactional.
If you run in an infrastructure where a `JtaTransactionManager` is present, it is associated to the listener container by default.
If not, the `sessionTransacted` flag is enabled.
In that latter scenario, you can associate your local data store transaction to the processing of an incoming message by adding `@Transactional` on your listener method (or a delegate thereof).
This ensures that the incoming message is acknowledged, once the local transaction has completed.
This also includes sending response messages that have been performed on the same JMS session.

The following component creates a listener endpoint on the `someQueue` destination:

[source,java,indent=0]
----
	@Component
	public class MyBean {

		@JmsListener(destination = "someQueue")
		public void processMessage(String content) {
			// ...
		}

	}
----

TIP: See {spring-framework-api}/jms/annotation/EnableJms.html[the Javadoc of `@EnableJms`] for more details.

If you need to create more `JmsListenerContainerFactory` instances or if you want to override the default, Spring Boot provides a `DefaultJmsListenerContainerFactoryConfigurer` that you can use to initialize a `DefaultJmsListenerContainerFactory` with the same settings as the one that is auto-configured.

For instance, the following example exposes another factory that uses a specific `MessageConverter`:

[source,java,indent=0]
----
	@Configuration(proxyBeanMethods = false)
	static class JmsConfiguration {

		@Bean
		public DefaultJmsListenerContainerFactory myFactory(
				DefaultJmsListenerContainerFactoryConfigurer configurer) {
			DefaultJmsListenerContainerFactory factory =
					new DefaultJmsListenerContainerFactory();
			configurer.configure(factory, connectionFactory());
			factory.setMessageConverter(myMessageConverter());
			return factory;
		}

	}
----

Then you can use the factory in any `@JmsListener`-annotated method as follows:

[source,java,indent=0]
[subs="verbatim,quotes"]
----
	@Component
	public class MyBean {

		@JmsListener(destination = "someQueue", **containerFactory="myFactory"**)
		public void processMessage(String content) {
			// ...
		}

	}
----



[[boot-features-amqp]]
=== AMQP
The Advanced Message Queuing Protocol (AMQP) is a platform-neutral, wire-level protocol for message-oriented middleware.
The Spring AMQP project applies core Spring concepts to the development of AMQP-based messaging solutions.
Spring Boot offers several conveniences for working with AMQP through RabbitMQ, including the `spring-boot-starter-amqp` "`Starter`".



[[boot-features-rabbitmq]]
==== RabbitMQ support
https://www.rabbitmq.com/[RabbitMQ] is a lightweight, reliable, scalable, and portable message broker based on the AMQP protocol.
Spring uses `RabbitMQ` to communicate through the AMQP protocol.

RabbitMQ configuration is controlled by external configuration properties in `+spring.rabbitmq.*+`.
For example, you might declare the following section in `application.properties`:

[source,yaml,indent=0,configprops,configblocks]
----
	spring:
	  rabbitmq:
	    host: "localhost"
	    port: 5672
	    username: "admin"
	    password: "secret"
----

Alternatively, you could configure the same connection using the `addresses` attribute:

[source,yaml,indent=0,configprops,configblocks]
----
	spring:
	  rabbitmq:
	    addresses: "amqp://admin:secret@localhost"
----

NOTE: When specifying addresses that way, the `host` and `port` properties are ignored.
If the address uses the `amqps` protocol, SSL support is enabled automatically.

If a `ConnectionNameStrategy` bean exists in the context, it will be automatically used to name connections created by the auto-configured `ConnectionFactory`.
See {spring-boot-autoconfigure-module-code}/amqp/RabbitProperties.java[`RabbitProperties`] for more of the supported options.

TIP: See https://spring.io/blog/2010/06/14/understanding-amqp-the-protocol-used-by-rabbitmq/[Understanding AMQP, the protocol used by RabbitMQ] for more details.



[[boot-features-using-amqp-sending]]
==== Sending a Message
Spring's `AmqpTemplate` and `AmqpAdmin` are auto-configured, and you can autowire them directly into your own beans, as shown in the following example:

[source,java,indent=0]
----
	import org.springframework.amqp.core.AmqpAdmin;
	import org.springframework.amqp.core.AmqpTemplate;
	import org.springframework.beans.factory.annotation.Autowired;
	import org.springframework.stereotype.Component;

	@Component
	public class MyBean {

		private final AmqpAdmin amqpAdmin;
		private final AmqpTemplate amqpTemplate;

		@Autowired
		public MyBean(AmqpAdmin amqpAdmin, AmqpTemplate amqpTemplate) {
			this.amqpAdmin = amqpAdmin;
			this.amqpTemplate = amqpTemplate;
		}

		// ...

	}
----

NOTE: {spring-amqp-api}/rabbit/core/RabbitMessagingTemplate.html[`RabbitMessagingTemplate`] can be injected in a similar manner.
If a `MessageConverter` bean is defined, it is associated automatically to the auto-configured `AmqpTemplate`.

If necessary, any `org.springframework.amqp.core.Queue` that is defined as a bean is automatically used to declare a corresponding queue on the RabbitMQ instance.

To retry operations, you can enable retries on the `AmqpTemplate` (for example, in the event that the broker connection is lost):

[source,yaml,indent=0,configprops,configblocks]
----
	spring:
	  rabbitmq:
	    template:
	      retry:
	        enabled: true
	        initial-interval: "2s"
----

Retries are disabled by default.
You can also customize the `RetryTemplate` programmatically by declaring a `RabbitRetryTemplateCustomizer` bean.

If you need to create more `RabbitTemplate` instances or if you want to override the default, Spring Boot provides a `RabbitTemplateConfigurer` bean that you can use to initialize a `RabbitTemplate` with the same settings as the factories used by the auto-configuration.



[[boot-features-using-amqp-receiving]]
==== Receiving a Message
When the Rabbit infrastructure is present, any bean can be annotated with `@RabbitListener` to create a listener endpoint.
If no `RabbitListenerContainerFactory` has been defined, a default `SimpleRabbitListenerContainerFactory` is automatically configured and you can switch to a direct container using the configprop:spring.rabbitmq.listener.type[] property.
If a `MessageConverter` or a `MessageRecoverer` bean is defined, it is automatically associated with the default factory.

The following sample component creates a listener endpoint on the `someQueue` queue:

[source,java,indent=0]
----
	@Component
	public class MyBean {

		@RabbitListener(queues = "someQueue")
		public void processMessage(String content) {
			// ...
		}

	}
----

TIP: See {spring-amqp-api}/rabbit/annotation/EnableRabbit.html[the Javadoc of `@EnableRabbit`] for more details.

If you need to create more `RabbitListenerContainerFactory` instances or if you want to override the default, Spring Boot provides a `SimpleRabbitListenerContainerFactoryConfigurer` and a `DirectRabbitListenerContainerFactoryConfigurer` that you can use to initialize a `SimpleRabbitListenerContainerFactory` and a `DirectRabbitListenerContainerFactory` with the same settings as the factories used by the auto-configuration.

TIP: It does not matter which container type you chose.
Those two beans are exposed by the auto-configuration.

For instance, the following configuration class exposes another factory that uses a specific `MessageConverter`:

[source,java,indent=0]
----
	@Configuration(proxyBeanMethods = false)
	static class RabbitConfiguration {

		@Bean
		public SimpleRabbitListenerContainerFactory myFactory(
				SimpleRabbitListenerContainerFactoryConfigurer configurer) {
			SimpleRabbitListenerContainerFactory factory =
					new SimpleRabbitListenerContainerFactory();
			configurer.configure(factory, connectionFactory);
			factory.setMessageConverter(myMessageConverter());
			return factory;
		}

	}
----

Then you can use the factory in any `@RabbitListener`-annotated method, as follows:

[source,java,indent=0]
[subs="verbatim,quotes"]
----
	@Component
	public class MyBean {

		@RabbitListener(queues = "someQueue", **containerFactory="myFactory"**)
		public void processMessage(String content) {
			// ...
		}

	}
----

You can enable retries to handle situations where your listener throws an exception.
By default, `RejectAndDontRequeueRecoverer` is used, but you can define a `MessageRecoverer` of your own.
When retries are exhausted, the message is rejected and either dropped or routed to a dead-letter exchange if the broker is configured to do so.
By default, retries are disabled.
You can also customize the `RetryTemplate` programmatically by declaring a `RabbitRetryTemplateCustomizer` bean.

IMPORTANT: By default, if retries are disabled and the listener throws an exception, the delivery is retried indefinitely.
You can modify this behavior in two ways: Set the `defaultRequeueRejected` property to `false` so that zero re-deliveries are attempted or throw an `AmqpRejectAndDontRequeueException` to signal the message should be rejected.
The latter is the mechanism used when retries are enabled and the maximum number of delivery attempts is reached.



[[boot-features-kafka]]
=== Apache Kafka Support
https://kafka.apache.org/[Apache Kafka] is supported by providing auto-configuration of the `spring-kafka` project.

Kafka configuration is controlled by external configuration properties in `spring.kafka.*`.
For example, you might declare the following section in `application.properties`:

[source,yaml,indent=0,configprops,configblocks]
----
	spring:
	  kafka:
	    bootstrap-servers: "localhost:9092"
	    consumer:
	      group-id: "myGroup"
----

TIP: To create a topic on startup, add a bean of type `NewTopic`.
If the topic already exists, the bean is ignored.

See {spring-boot-autoconfigure-module-code}/kafka/KafkaProperties.java[`KafkaProperties`] for more supported options.



[[boot-features-kafka-sending-a-message]]
==== Sending a Message
Spring's `KafkaTemplate` is auto-configured, and you can autowire it directly in your own beans, as shown in the following example:

[source,java,indent=0]
----
@Component
public class MyBean {

	private final KafkaTemplate kafkaTemplate;

	@Autowired
	public MyBean(KafkaTemplate kafkaTemplate) {
		this.kafkaTemplate = kafkaTemplate;
	}

	// ...

}
----

NOTE: If the property configprop:spring.kafka.producer.transaction-id-prefix[] is defined, a `KafkaTransactionManager` is automatically configured.
Also, if a `RecordMessageConverter` bean is defined, it is automatically associated to the auto-configured `KafkaTemplate`.



[[boot-features-kafka-receiving-a-message]]
==== Receiving a Message
When the Apache Kafka infrastructure is present, any bean can be annotated with `@KafkaListener` to create a listener endpoint.
If no `KafkaListenerContainerFactory` has been defined, a default one is automatically configured with keys defined in `spring.kafka.listener.*`.

The following component creates a listener endpoint on the `someTopic` topic:

[source,java,indent=0]
----
	@Component
	public class MyBean {

		@KafkaListener(topics = "someTopic")
		public void processMessage(String content) {
			// ...
		}

	}
----

If a `KafkaTransactionManager` bean is defined, it is automatically associated to the container factory.
Similarly, if a `RecordFilterStrategy`, `ErrorHandler`, `AfterRollbackProcessor` or `ConsumerAwareRebalanceListener` bean is defined, it is automatically associated to the default factory.

Depending on the listener type, a `RecordMessageConverter` or `BatchMessageConverter` bean is associated to the default factory.
If only a `RecordMessageConverter` bean is present for a batch listener, it is wrapped in a `BatchMessageConverter`.

TIP: A custom `ChainedKafkaTransactionManager` must be marked `@Primary` as it usually references the auto-configured `KafkaTransactionManager` bean.



[[boot-features-kafka-streams]]
==== Kafka Streams
Spring for Apache Kafka provides a factory bean to create a `StreamsBuilder` object and manage the lifecycle of its streams.
Spring Boot auto-configures the required `KafkaStreamsConfiguration` bean as long as `kafka-streams` is on the classpath and Kafka Streams is enabled via the `@EnableKafkaStreams` annotation.

Enabling Kafka Streams means that the application id and bootstrap servers must be set.
The former can be configured using `spring.kafka.streams.application-id`, defaulting to `spring.application.name` if not set.
The latter can be set globally or specifically overridden only for streams.

Several additional properties are available using dedicated properties; other arbitrary Kafka properties can be set using the `spring.kafka.streams.properties` namespace.
See also <<boot-features-kafka-extra-props>> for more information.

To use the factory bean, wire `StreamsBuilder` into your `@Bean` as shown in the following example:

[source,java,indent=0]
----
include::{code-examples}/kafka/KafkaStreamsBeanExample.java[tag=configuration]
----

By default, the streams managed by the `StreamBuilder` object it creates are started automatically.
You can customize this behaviour using the configprop:spring.kafka.streams.auto-startup[] property.



[[boot-features-kafka-extra-props]]
==== Additional Kafka Properties
The properties supported by auto configuration are shown in <<appendix-application-properties.adoc#common-application-properties>>.
Note that, for the most part, these properties (hyphenated or camelCase) map directly to the Apache Kafka dotted properties.
Refer to the Apache Kafka documentation for details.

The first few of these properties apply to all components (producers, consumers, admins, and streams) but can be specified at the component level if you wish to use different values.
Apache Kafka designates properties with an importance of HIGH, MEDIUM, or LOW.
Spring Boot auto-configuration supports all HIGH importance properties, some selected MEDIUM and LOW properties, and any properties that do not have a default value.

Only a subset of the properties supported by Kafka are available directly through the `KafkaProperties` class.
If you wish to configure the producer or consumer with additional properties that are not directly supported, use the following properties:

[source,yaml,indent=0,configprops,configblocks]
----
	spring:
	  kafka:
	    properties:
	      "[prop.one]": "first"
	    admin:
	      properties:
	        "[prop.two]": "second"
	    consumer:
	      properties:
	        "[prop.three]": "third"
	    producer:
	      properties:
	        "[prop.four]": "fourth"
	    streams:
	      properties:
	        "[prop.five]": "fifth"
----

This sets the common `prop.one` Kafka property to `first` (applies to producers, consumers and admins), the `prop.two` admin property to `second`, the `prop.three` consumer property to `third`, the `prop.four` producer property to `fourth` and the `prop.five` streams property to `fifth`.

You can also configure the Spring Kafka `JsonDeserializer` as follows:

[source,yaml,indent=0,configprops,configblocks]
----
	spring:
	  kafka:
	    consumer:
	      value-deserializer: "org.springframework.kafka.support.serializer.JsonDeserializer"
	      properties:
	        "[spring.json.value.default.type]": "com.example.Invoice"
	        "[spring.json.trusted.packages]": "com.example,org.acme"
----

Similarly, you can disable the `JsonSerializer` default behavior of sending type information in headers:

[source,yaml,indent=0,configprops,configblocks]
----
	spring:
	  kafka:
	    producer:
	      value-serializer: "org.springframework.kafka.support.serializer.JsonSerializer"
	      properties:
	        "[spring.json.add.type.headers]": false
----

IMPORTANT: Properties set in this way override any configuration item that Spring Boot explicitly supports.



[[boot-features-embedded-kafka]]
==== Testing with Embedded Kafka
Spring for Apache Kafka provides a convenient way to test projects with an embedded Apache Kafka broker.
To use this feature, annotate a test class with `@EmbeddedKafka` from the `spring-kafka-test` module.
For more information, please see the Spring for Apache Kafka {spring-kafka-docs}#embedded-kafka-annotation[reference manual].

To make Spring Boot auto-configuration work with the aforementioned embedded Apache Kafka broker, you need to remap a system property for embedded broker addresses (populated by the `EmbeddedKafkaBroker`) into the Spring Boot configuration property for Apache Kafka.
There are several ways to do that:

* Provide a system property to map embedded broker addresses into configprop:spring.kafka.bootstrap-servers[] in the test class:

[source,java,indent=0]
----
	static {
	    System.setProperty(EmbeddedKafkaBroker.BROKER_LIST_PROPERTY, "spring.kafka.bootstrap-servers");
	}
----

* Configure a property name on the `@EmbeddedKafka` annotation:

[source,java,indent=0]
----
	@EmbeddedKafka(topics = "someTopic",
	        bootstrapServersProperty = "spring.kafka.bootstrap-servers")
----

* Use a placeholder in configuration properties:

[source,yaml,indent=0,configprops,configblocks]
----
	spring:
	  kafka:
	    bootstrap-servers: "${spring.embedded.kafka.brokers}"
----



[[boot-features-resttemplate]]
== Calling REST Services with RestTemplate
If you need to call remote REST services from your application, you can use the Spring Framework's {spring-framework-api}/web/client/RestTemplate.html[`RestTemplate`] class.
Since `RestTemplate` instances often need to be customized before being used, Spring Boot does not provide any single auto-configured `RestTemplate` bean.
It does, however, auto-configure a `RestTemplateBuilder`, which can be used to create `RestTemplate` instances when needed.
The auto-configured `RestTemplateBuilder` ensures that sensible `HttpMessageConverters` are applied to `RestTemplate` instances.

The following code shows a typical example:

[source,java,indent=0]
----
	@Service
	public class MyService {

		private final RestTemplate restTemplate;

		public MyService(RestTemplateBuilder restTemplateBuilder) {
			this.restTemplate = restTemplateBuilder.build();
		}

		public Details someRestCall(String name) {
			return this.restTemplate.getForObject("/{name}/details", Details.class, name);
		}

	}
----

TIP: `RestTemplateBuilder` includes a number of useful methods that can be used to quickly configure a `RestTemplate`.
For example, to add BASIC auth support, you can use `builder.basicAuthentication("user", "password").build()`.



[[boot-features-resttemplate-customization]]
=== RestTemplate Customization
There are three main approaches to `RestTemplate` customization, depending on how broadly you want the customizations to apply.

To make the scope of any customizations as narrow as possible, inject the auto-configured `RestTemplateBuilder` and then call its methods as required.
Each method call returns a new `RestTemplateBuilder` instance, so the customizations only affect this use of the builder.

To make an application-wide, additive customization, use a `RestTemplateCustomizer` bean.
All such beans are automatically registered with the auto-configured `RestTemplateBuilder` and are applied to any templates that are built with it.

The following example shows a customizer that configures the use of a proxy for all hosts except `192.168.0.5`:

[source,java,indent=0]
----
include::{code-examples}/web/client/RestTemplateProxyCustomizationExample.java[tag=customizer]
----

Finally, you can also create your own `RestTemplateBuilder` bean.
To prevent switching off the auto-configuration of a `RestTemplateBuilder` and prevent any `RestTemplateCustomizer` beans from being used, make sure to configure your custom instance with a `RestTemplateBuilderConfigurer`.
The following example exposes a `RestTemplateBuilder` with what Spring Boot would auto-configure, except that custom connect and read timeouts are also specified:

[source,java,indent=0]
----
include::{code-examples}/web/client/RestTemplateBuilderCustomizationExample.java[tag=customizer]
----

The most extreme (and rarely used) option is to create your own `RestTemplateBuilder` bean without using a configurer.
Doing so switches off the auto-configuration of a `RestTemplateBuilder` and prevents any `RestTemplateCustomizer` beans from being used.



[[boot-features-webclient]]
== Calling REST Services with WebClient
If you have Spring WebFlux on your classpath, you can also choose to use `WebClient` to call remote REST services.
Compared to `RestTemplate`, this client has a more functional feel and is fully reactive.
You can learn more about the `WebClient` in the dedicated {spring-framework-docs}/web-reactive.html#webflux-client[section in the Spring Framework docs].

Spring Boot creates and pre-configures a `WebClient.Builder` for you; it is strongly advised to inject it in your components and use it to create `WebClient` instances.
Spring Boot is configuring that builder to share HTTP resources, reflect codecs setup in the same fashion as the server ones (see <<boot-features-webflux-httpcodecs,WebFlux HTTP codecs auto-configuration>>), and more.

The following code shows a typical example:

[source,java,indent=0]
----
	@Service
	public class MyService {

		private final WebClient webClient;

		public MyService(WebClient.Builder webClientBuilder) {
			this.webClient = webClientBuilder.baseUrl("https://example.org").build();
		}

		public Mono<Details> someRestCall(String name) {
			return this.webClient.get().uri("/{name}/details", name)
							.retrieve().bodyToMono(Details.class);
		}

	}
----



[[boot-features-webclient-runtime]]
=== WebClient Runtime
Spring Boot will auto-detect which `ClientHttpConnector` to use to drive `WebClient`, depending on the libraries available on the application classpath.
For now, Reactor Netty and Jetty RS client are supported.

The `spring-boot-starter-webflux` starter depends on `io.projectreactor.netty:reactor-netty` by default, which brings both server and client implementations.
If you choose to use Jetty as a reactive server instead, you should add a dependency on the Jetty Reactive HTTP client library, `org.eclipse.jetty:jetty-reactive-httpclient`.
Using the same technology for server and client has it advantages, as it will automatically share HTTP resources between client and server.

Developers can override the resource configuration for Jetty and Reactor Netty by providing a custom `ReactorResourceFactory` or `JettyResourceFactory` bean - this will be applied to both clients and servers.

If you wish to override that choice for the client, you can define your own `ClientHttpConnector` bean and have full control over the client configuration.

You can learn more about the {spring-framework-docs}/web-reactive.html#webflux-client-builder[`WebClient` configuration options in the Spring Framework reference documentation].



[[boot-features-webclient-customization]]
=== WebClient Customization
There are three main approaches to `WebClient` customization, depending on how broadly you want the customizations to apply.

To make the scope of any customizations as narrow as possible, inject the auto-configured `WebClient.Builder` and then call its methods as required.
`WebClient.Builder` instances are stateful: Any change on the builder is reflected in all clients subsequently created with it.
If you want to create several clients with the same builder, you can also consider cloning the builder with `WebClient.Builder other = builder.clone();`.

To make an application-wide, additive customization to all `WebClient.Builder` instances, you can declare `WebClientCustomizer` beans and change the `WebClient.Builder` locally at the point of injection.

Finally, you can fall back to the original API and use `WebClient.create()`.
In that case, no auto-configuration or `WebClientCustomizer` is applied.



[[boot-features-validation]]
== Validation
The method validation feature supported by Bean Validation 1.1 is automatically enabled as long as a JSR-303 implementation (such as Hibernate validator) is on the classpath.
This lets bean methods be annotated with `javax.validation` constraints on their parameters and/or on their return value.
Target classes with such annotated methods need to be annotated with the `@Validated` annotation at the type level for their methods to be searched for inline constraint annotations.

For instance, the following service triggers the validation of the first argument, making sure its size is between 8 and 10:

[source,java,indent=0]
----
	@Service
	@Validated
	public class MyBean {

		public Archive findByCodeAndAuthor(@Size(min = 8, max = 10) String code,
				Author author) {
			...
		}

	}
----



[[boot-features-email]]
== Sending Email
The Spring Framework provides an abstraction for sending email by using the `JavaMailSender` interface, and Spring Boot provides auto-configuration for it as well as a starter module.

TIP: See the {spring-framework-docs}/integration.html#mail[reference documentation] for a detailed explanation of how you can use `JavaMailSender`.

If `spring.mail.host` and the relevant libraries (as defined by `spring-boot-starter-mail`) are available, a default `JavaMailSender` is created if none exists.
The sender can be further customized by configuration items from the `spring.mail` namespace.
See {spring-boot-autoconfigure-module-code}/mail/MailProperties.java[`MailProperties`] for more details.

In particular, certain default timeout values are infinite, and you may want to change that to avoid having a thread blocked by an unresponsive mail server, as shown in the following example:

[source,yaml,indent=0,configprops,configblocks]
----
	spring:
	  mail:
	    properties:
	      "[mail.smtp.connectiontimeout]": 5000
	      "[mail.smtp.timeout]": 3000
	      "[mail.smtp.writetimeout]": 5000
----

It is also possible to configure a `JavaMailSender` with an existing `Session` from JNDI:

[source,yaml,indent=0,configprops,configblocks]
----
	spring:
	  mail:
	    jndi-name: "mail/Session"
----

When a `jndi-name` is set, it takes precedence over all other Session-related settings.



[[boot-features-jta]]
== Distributed Transactions with JTA
Spring Boot supports distributed JTA transactions across multiple XA resources by using an https://www.atomikos.com/[Atomikos] embedded transaction manager.
Deprecated support for using a https://github.com/bitronix/btm[Bitronix] embedded transaction manager is also provided but it will be removed in a future release.
JTA transactions are also supported when deploying to a suitable Java EE Application Server.

When a JTA environment is detected, Spring's `JtaTransactionManager` is used to manage transactions.
Auto-configured JMS, DataSource, and JPA beans are upgraded to support XA transactions.
You can use standard Spring idioms, such as `@Transactional`, to participate in a distributed transaction.
If you are within a JTA environment and still want to use local transactions, you can set the configprop:spring.jta.enabled[] property to `false` to disable the JTA auto-configuration.



[[boot-features-jta-atomikos]]
=== Using an Atomikos Transaction Manager
https://www.atomikos.com/[Atomikos] is a popular open source transaction manager which can be embedded into your Spring Boot application.
You can use the `spring-boot-starter-jta-atomikos` starter to pull in the appropriate Atomikos libraries.
Spring Boot auto-configures Atomikos and ensures that appropriate `depends-on` settings are applied to your Spring beans for correct startup and shutdown ordering.

By default, Atomikos transaction logs are written to a `transaction-logs` directory in your application's home directory (the directory in which your application jar file resides).
You can customize the location of this directory by setting a configprop:spring.jta.log-dir[] property in your `application.properties` file.
Properties starting with `spring.jta.atomikos.properties` can also be used to customize the Atomikos `UserTransactionServiceImp`.
See the {spring-boot-module-api}/jta/atomikos/AtomikosProperties.html[`AtomikosProperties` Javadoc] for complete details.

NOTE: To ensure that multiple transaction managers can safely coordinate the same resource managers, each Atomikos instance must be configured with a unique ID.
By default, this ID is the IP address of the machine on which Atomikos is running.
To ensure uniqueness in production, you should configure the configprop:spring.jta.transaction-manager-id[] property with a different value for each instance of your application.



[[boot-features-jta-bitronix]]
=== Using a Bitronix Transaction Manager
NOTE: As of Spring Boot 2.3, support for Bitronix has been deprecated and will be removed in a future release.

You can use the `spring-boot-starter-jta-bitronix` starter to add the appropriate Bitronix dependencies to your project.
As with Atomikos, Spring Boot automatically configures Bitronix and post-processes your beans to ensure that startup and shutdown ordering is correct.

By default, Bitronix transaction log files (`part1.btm` and `part2.btm`) are written to a `transaction-logs` directory in your application home directory.
You can customize the location of this directory by setting the configprop:spring.jta.log-dir[] property.
Properties starting with `spring.jta.bitronix.properties` are also bound to the `bitronix.tm.Configuration` bean, allowing for complete customization.
See the https://github.com/bitronix/btm/wiki/Transaction-manager-configuration[Bitronix documentation] for details.

NOTE: To ensure that multiple transaction managers can safely coordinate the same resource managers, each Bitronix instance must be configured with a unique ID.
By default, this ID is the IP address of the machine on which Bitronix is running.
To ensure uniqueness in production, you should configure the configprop:spring.jta.transaction-manager-id[] property with a different value for each instance of your application.



[[boot-features-jta-javaee]]
=== Using a Java EE Managed Transaction Manager
If you package your Spring Boot application as a `war` or `ear` file and deploy it to a Java EE application server, you can use your application server's built-in transaction manager.
Spring Boot tries to auto-configure a transaction manager by looking at common JNDI locations (`java:comp/UserTransaction`, `java:comp/TransactionManager`, and so on).
If you use a transaction service provided by your application server, you generally also want to ensure that all resources are managed by the server and exposed over JNDI.
Spring Boot tries to auto-configure JMS by looking for a `ConnectionFactory` at the JNDI path (`java:/JmsXA` or `java:/XAConnectionFactory`), and you can use the <<boot-features-connecting-to-a-jndi-datasource, configprop:spring.datasource.jndi-name[] property>> to configure your `DataSource`.



[[boot-features-jta-mixed-jms]]
=== Mixing XA and Non-XA JMS Connections
When using JTA, the primary JMS `ConnectionFactory` bean is XA-aware and participates in distributed transactions.
In some situations, you might want to process certain JMS messages by using a non-XA `ConnectionFactory`.
For example, your JMS processing logic might take longer than the XA timeout.

If you want to use a non-XA `ConnectionFactory`, you can inject the `nonXaJmsConnectionFactory` bean rather than the `@Primary` `jmsConnectionFactory` bean.
For consistency, the `jmsConnectionFactory` bean is also provided by using the bean alias `xaJmsConnectionFactory`.

The following example shows how to inject `ConnectionFactory` instances:

[source,java,indent=0,subs="verbatim,quotes,attributes"]
----
	// Inject the primary (XA aware) ConnectionFactory
	@Autowired
	private ConnectionFactory defaultConnectionFactory;

	// Inject the XA aware ConnectionFactory (uses the alias and injects the same as above)
	@Autowired
	@Qualifier("xaJmsConnectionFactory")
	private ConnectionFactory xaConnectionFactory;

	// Inject the non-XA aware ConnectionFactory
	@Autowired
	@Qualifier("nonXaJmsConnectionFactory")
	private ConnectionFactory nonXaConnectionFactory;
----



[[boot-features-jta-supporting-alternative-embedded]]
=== Supporting an Alternative Embedded Transaction Manager
The {spring-boot-module-code}/jms/XAConnectionFactoryWrapper.java[`XAConnectionFactoryWrapper`] and {spring-boot-module-code}/jdbc/XADataSourceWrapper.java[`XADataSourceWrapper`] interfaces can be used to support alternative embedded transaction managers.
The interfaces are responsible for wrapping `XAConnectionFactory` and `XADataSource` beans and exposing them as regular `ConnectionFactory` and `DataSource` beans, which transparently enroll in the distributed transaction.
DataSource and JMS auto-configuration use JTA variants, provided you have a `JtaTransactionManager` bean and appropriate XA wrapper beans registered within your `ApplicationContext`.

The {spring-boot-module-code}/jta/atomikos/AtomikosXAConnectionFactoryWrapper.java[AtomikosXAConnectionFactoryWrapper] and {spring-boot-module-code}/jta/atomikos/AtomikosXADataSourceWrapper.java[AtomikosXADataSourceWrapper] provide good examples of how to write XA wrappers.



[[boot-features-hazelcast]]
== Hazelcast
If https://hazelcast.com/[Hazelcast] is on the classpath and a suitable configuration is found, Spring Boot auto-configures a `HazelcastInstance` that you can inject in your application.

Spring Boot first attempts to create a client by checking the following configuration options:

* The presence of a `com.hazelcast.client.config.ClientConfig` bean.
* A configuration file defined by the configprop:spring.hazelcast.config[] property.
* The presence of the `hazelcast.client.config` system property.
* A `hazelcast-client.xml` in the working directory or at the root of the classpath.
* A `hazelcast-client.yaml` in the working directory or at the root of the classpath.

NOTE: Spring Boot supports both Hazelcast 4 and Hazelcast 3.
If you downgrade to Hazelcast 3, `hazelcast-client` should be added to the classpath to configure a client.

If a client can't be created, Spring Boot attempts to configure an embedded server.
If you define a `com.hazelcast.config.Config` bean, Spring Boot uses that.
If your configuration defines an instance name, Spring Boot tries to locate an existing instance rather than creating a new one.

You could also specify the Hazelcast configuration file to use through configuration, as shown in the following example:

[source,yaml,indent=0,configprops,configblocks]
----
	spring:
	  hazelcast:
	    config: "classpath:config/my-hazelcast.xml"
----

Otherwise, Spring Boot tries to find the Hazelcast configuration from the default locations: `hazelcast.xml` in the working directory or at the root of the classpath, or a `.yaml` counterpart in the same locations.
We also check if the `hazelcast.config` system property is set.
See the https://docs.hazelcast.org/docs/latest/manual/html-single/[Hazelcast documentation] for more details.

NOTE: Spring Boot also has <<boot-features-caching-provider-hazelcast,explicit caching support for Hazelcast>>.
If caching is enabled, the `HazelcastInstance` is automatically wrapped in a `CacheManager` implementation.



[[boot-features-quartz]]
== Quartz Scheduler
Spring Boot offers several conveniences for working with the https://www.quartz-scheduler.org/[Quartz scheduler], including the `spring-boot-starter-quartz` "`Starter`".
If Quartz is available, a `Scheduler` is auto-configured (through the `SchedulerFactoryBean` abstraction).

Beans of the following types are automatically picked up and associated with the `Scheduler`:

* `JobDetail`: defines a particular Job.
  `JobDetail` instances can be built with the `JobBuilder` API.
* `Calendar`.
* `Trigger`: defines when a particular job is triggered.

By default, an in-memory `JobStore` is used.
However, it is possible to configure a JDBC-based store if a `DataSource` bean is available in your application and if the configprop:spring.quartz.job-store-type[] property is configured accordingly, as shown in the following example:

[source,yaml,indent=0,configprops,configblocks]
----
	spring:
	  quartz:
	    job-store-type: "jdbc"
----

When the JDBC store is used, the schema can be initialized on startup, as shown in the following example:

[source,yaml,indent=0,configprops,configblocks]
----
	spring:
	  quartz:
	    jdbc:
	      initialize-schema: "always"
----

WARNING: By default, the database is detected and initialized by using the standard scripts provided with the Quartz library.
These scripts drop existing tables, deleting all triggers on every restart.
It is also possible to provide a custom script by setting the configprop:spring.quartz.jdbc.schema[] property.

To have Quartz use a `DataSource` other than the application's main `DataSource`, declare a `DataSource` bean, annotating its `@Bean` method with `@QuartzDataSource`.
Doing so ensures that the Quartz-specific `DataSource` is used by both the `SchedulerFactoryBean` and for schema initialization.
Similarly, to have Quartz use a `TransactionManager` other than the application's main `TransactionManager` declare a `TransactionManager` bean, annotating its `@Bean` method with `@QuartzTransactionManager`.

By default, jobs created by configuration will not overwrite already registered jobs that have been read from a persistent job store.
To enable overwriting existing job definitions set the configprop:spring.quartz.overwrite-existing-jobs[] property.

Quartz Scheduler configuration can be customized using `spring.quartz` properties and `SchedulerFactoryBeanCustomizer` beans, which allow programmatic `SchedulerFactoryBean` customization.
Advanced Quartz configuration properties can be customized using `spring.quartz.properties.*`.

NOTE: In particular, an `Executor` bean is not associated with the scheduler as Quartz offers a way to configure the scheduler via `spring.quartz.properties`.
If you need to customize the task executor, consider implementing `SchedulerFactoryBeanCustomizer`.

Jobs can define setters to inject data map properties.
Regular beans can also be injected in a similar manner, as shown in the following example:

[source,java,indent=0]
----
	public class SampleJob extends QuartzJobBean {

		private MyService myService;

		private String name;

		// Inject "MyService" bean
		public void setMyService(MyService myService) { ... }

		// Inject the "name" job data property
		public void setName(String name) { ... }

		@Override
		protected void executeInternal(JobExecutionContext context)
				throws JobExecutionException {
			...
		}

	}
----



[[boot-features-task-execution-scheduling]]
== Task Execution and Scheduling
In the absence of an `Executor` bean in the context, Spring Boot auto-configures a `ThreadPoolTaskExecutor` with sensible defaults that can be automatically associated to asynchronous task execution (`@EnableAsync`) and Spring MVC asynchronous request processing.

[TIP]
====
If you have defined a custom `Executor` in the context, regular task execution (i.e. `@EnableAsync`) will use it transparently but the Spring MVC support will not be configured as it requires an `AsyncTaskExecutor` implementation (named `applicationTaskExecutor`).
Depending on your target arrangement, you could change your `Executor` into a `ThreadPoolTaskExecutor` or define both a `ThreadPoolTaskExecutor` and an `AsyncConfigurer` wrapping your custom `Executor`.

The auto-configured `TaskExecutorBuilder` allows you to easily create instances that reproduce what the auto-configuration does by default.
====

The thread pool uses 8 core threads that can grow and shrink according to the load.
Those default settings can be fine-tuned using the `spring.task.execution` namespace as shown in the following example:

[source,yaml,indent=0,configprops,configblocks]
----
	spring:
	  task:
	    execution:
	      pool:
	        max-size: 16
	        queue-capacity: 100
	        keep-alive: "10s"
----

This changes the thread pool to use a bounded queue so that when the queue is full (100 tasks), the thread pool increases to maximum 16 threads.
Shrinking of the pool is more aggressive as threads are reclaimed when they are idle for 10 seconds (rather than 60 seconds by default).

A `ThreadPoolTaskScheduler` can also be auto-configured if need to be associated to scheduled task execution (`@EnableScheduling`).
The thread pool uses one thread by default and those settings can be fine-tuned using the `spring.task.scheduling` namespace.

Both a `TaskExecutorBuilder` bean and a `TaskSchedulerBuilder` bean are made available in the context if a custom executor or scheduler needs to be created.



[[boot-features-integration]]
== Spring Integration
Spring Boot offers several conveniences for working with {spring-integration}[Spring Integration], including the `spring-boot-starter-integration` "`Starter`".
Spring Integration provides abstractions over messaging and also other transports such as HTTP, TCP, and others.
If Spring Integration is available on your classpath, it is initialized through the `@EnableIntegration` annotation.

Spring Boot also configures some features that are triggered by the presence of additional Spring Integration modules.
If `spring-integration-jmx` is also on the classpath, message processing statistics are published over JMX.
If `spring-integration-jdbc` is available, the default database schema can be created on startup, as shown in the following line:

[source,yaml,indent=0,configprops,configblocks]
----
	spring:
	  integration:
	    jdbc:
	      initialize-schema: "always"
----

If `spring-integration-rsocket` is available, developers can configure an RSocket server using `"spring.rsocket.server.*"` properties and let it use `IntegrationRSocketEndpoint` or `RSocketOutboundGateway` components to handle incoming RSocket messages.
This infrastructure can handle Spring Integration RSocket channel adapters and `@MessageMapping` handlers (given `"spring.integration.rsocket.server.message-mapping-enabled"` is configured).

Spring Boot can also auto-configure an `ClientRSocketConnector` using configuration properties:

[source,yaml,indent=0,configprops,configblocks]
----
	# Connecting to a RSocket server over TCP
	spring:
	  integration:
	    rsocket:
	      client:
	        host: "example.org"
	        port: 9898
----

[source,yaml,indent=0,configprops,configblocks]
----
	# Connecting to a RSocket Server over WebSocket
	spring:
	  integration:
	    rsocket:
	      client:
	        uri: "ws://example.org"
----

See the {spring-boot-autoconfigure-module-code}/integration/IntegrationAutoConfiguration.java[`IntegrationAutoConfiguration`] and {spring-boot-autoconfigure-module-code}/integration/IntegrationProperties.java[`IntegrationProperties`] classes for more details.

By default, if a Micrometer `meterRegistry` bean is present, Spring Integration metrics will be managed by Micrometer.
If you wish to use legacy Spring Integration metrics, add a `DefaultMetricsFactory` bean to the application context.



[[boot-features-session]]
== Spring Session
Spring Boot provides {spring-session}[Spring Session] auto-configuration for a wide range of data stores.
When building a Servlet web application, the following stores can be auto-configured:

* JDBC
* Redis
* Hazelcast
* MongoDB

The Servlet auto-configuration replaces the need to use `@Enable*HttpSession`.

When building a reactive web application, the following stores can be auto-configured:

* Redis
* MongoDB

The reactive auto-configuration replaces the need to use `@Enable*WebSession`.

If a single Spring Session module is present on the classpath, Spring Boot uses that store implementation automatically.
If you have more than one implementation, you must choose the {spring-boot-autoconfigure-module-code}/session/StoreType.java[`StoreType`] that you wish to use to store the sessions.
For instance, to use JDBC as the back-end store, you can configure your application as follows:

[source,yaml,indent=0,configprops,configblocks]
----
    spring:
      session:
        store-type: "jdbc"
----

TIP: You can disable Spring Session by setting the `store-type` to `none`.

Each store has specific additional settings.
For instance, it is possible to customize the name of the table for the JDBC store, as shown in the following example:

[source,yaml,indent=0,configprops,configblocks]
----
    spring:
      session:
        jdbc:
          table-name: "SESSIONS"
----

For setting the timeout of the session you can use the configprop:spring.session.timeout[] property.
If that property is not set with a Servlet web appplication, the auto-configuration falls back to the value of configprop:server.servlet.session.timeout[].


You can take control over Spring Session's configuration using `@Enable*HttpSession` (Servlet) or `@Enable@WebSession` (Reactive).
This will cause the auto-configuration to back off.
Spring Session can then be configured using the annotation's attributes rather than the previously described configuration properties.


[[boot-features-jmx]]
== Monitoring and Management over JMX
Java Management Extensions (JMX) provide a standard mechanism to monitor and manage applications.
Spring Boot exposes the most suitable `MBeanServer` as a bean with an ID of `mbeanServer`.
Any of your beans that are annotated with Spring JMX annotations (`@ManagedResource`, `@ManagedAttribute`, or `@ManagedOperation`) are exposed to it.

If your platform provides a standard `MBeanServer`, Spring Boot will use that and default to the VM `MBeanServer` if necessary.
If all that fails, a new `MBeanServer` will be created.

See the {spring-boot-autoconfigure-module-code}/jmx/JmxAutoConfiguration.java[`JmxAutoConfiguration`] class for more details.



[[boot-features-testing]]
== Testing
Spring Boot provides a number of utilities and annotations to help when testing your application.
Test support is provided by two modules: `spring-boot-test` contains core items, and `spring-boot-test-autoconfigure` supports auto-configuration for tests.

Most developers use the `spring-boot-starter-test` "`Starter`", which imports both Spring Boot test modules as well as JUnit Jupiter, AssertJ, Hamcrest, and a number of other useful libraries.

[TIP]
====
If you have tests that use JUnit 4, JUnit 5's vintage engine can be used to run them.
To use the vintage engine, add a dependency on `junit-vintage-engine`, as shown in the following example:

[source,xml,indent=0,subs="verbatim,quotes,attributes"]
----
	<dependency>
		<groupId>org.junit.vintage</groupId>
		<artifactId>junit-vintage-engine</artifactId>
		<scope>test</scope>
		<exclusions>
			<exclusion>
				<groupId>org.hamcrest</groupId>
				<artifactId>hamcrest-core</artifactId>
			</exclusion>
		</exclusions>
	</dependency>
----
====

`hamcrest-core` is excluded in favor of `org.hamcrest:hamcrest` that is part of `spring-boot-starter-test`.



[[boot-features-test-scope-dependencies]]
=== Test Scope Dependencies
The `spring-boot-starter-test` "`Starter`" (in the `test` `scope`) contains the following provided libraries:

* https://junit.org/junit5/[JUnit 5]: The de-facto standard for unit testing Java applications.
* {spring-framework-docs}/testing.html#integration-testing[Spring Test] & Spring Boot Test: Utilities and integration test support for Spring Boot applications.
* https://assertj.github.io/doc/[AssertJ]: A fluent assertion library.
* https://github.com/hamcrest/JavaHamcrest[Hamcrest]: A library of matcher objects (also known as constraints or predicates).
* https://site.mockito.org/[Mockito]: A Java mocking framework.
* https://github.com/skyscreamer/JSONassert[JSONassert]: An assertion library for JSON.
* https://github.com/jayway/JsonPath[JsonPath]: XPath for JSON.

We generally find these common libraries to be useful when writing tests.
If these libraries do not suit your needs, you can add additional test dependencies of your own.



[[boot-features-testing-spring-applications]]
=== Testing Spring Applications
One of the major advantages of dependency injection is that it should make your code easier to unit test.
You can instantiate objects by using the `new` operator without even involving Spring.
You can also use _mock objects_ instead of real dependencies.

Often, you need to move beyond unit testing and start integration testing (with a Spring `ApplicationContext`).
It is useful to be able to perform integration testing without requiring deployment of your application or needing to connect to other infrastructure.

The Spring Framework includes a dedicated test module for such integration testing.
You can declare a dependency directly to `org.springframework:spring-test` or use the `spring-boot-starter-test` "`Starter`" to pull it in transitively.

If you have not used the `spring-test` module before, you should start by reading the {spring-framework-docs}/testing.html#testing[relevant section] of the Spring Framework reference documentation.



[[boot-features-testing-spring-boot-applications]]
=== Testing Spring Boot Applications
A Spring Boot application is a Spring `ApplicationContext`, so nothing very special has to be done to test it beyond what you would normally do with a vanilla Spring context.

NOTE: External properties, logging, and other features of Spring Boot are installed in the context by default only if you use `SpringApplication` to create it.

Spring Boot provides a `@SpringBootTest` annotation, which can be used as an alternative to the standard `spring-test` `@ContextConfiguration` annotation when you need Spring Boot features.
The annotation works by <<boot-features-testing-spring-boot-applications-detecting-config,creating the `ApplicationContext` used in your tests through `SpringApplication`>>.
In addition to `@SpringBootTest` a number of other annotations are also provided for <<boot-features-testing-spring-boot-applications-testing-autoconfigured-tests,testing more specific slices>> of an application.

TIP: If you are using JUnit 4, don't forget to also add `@RunWith(SpringRunner.class)` to your test, otherwise the annotations will be ignored.
If you are using JUnit 5, there's no need to add the equivalent `@ExtendWith(SpringExtension.class)` as `@SpringBootTest` and the other `@…Test` annotations are already annotated with it.

By default, `@SpringBootTest` will not start a server.
You can use the `webEnvironment` attribute of `@SpringBootTest` to further refine how your tests run:

* `MOCK`(Default) : Loads a web `ApplicationContext` and provides a mock web environment.
  Embedded servers are not started when using this annotation.
	If a web environment is not available on your classpath, this mode transparently falls back to creating a regular non-web `ApplicationContext`.
	It can be used in conjunction with <<boot-features-testing-spring-boot-applications-testing-with-mock-environment, `@AutoConfigureMockMvc` or `@AutoConfigureWebTestClient`>> for mock-based testing of your web application.
* `RANDOM_PORT`: Loads a `WebServerApplicationContext` and provides a real web environment.
  Embedded servers are started and listen on a random port.
* `DEFINED_PORT`: Loads a `WebServerApplicationContext` and provides a real web environment.
  Embedded servers are started and listen on a defined port (from your `application.properties`) or on the default port of `8080`.
* `NONE`: Loads an `ApplicationContext` by using `SpringApplication` but does not provide _any_ web environment (mock or otherwise).

NOTE: If your test is `@Transactional`, it rolls back the transaction at the end of each test method by default.
However, as using this arrangement with either `RANDOM_PORT` or `DEFINED_PORT` implicitly provides a real servlet environment, the HTTP client and server run in separate threads and, thus, in separate transactions.
Any transaction initiated on the server does not roll back in this case.

NOTE: `@SpringBootTest` with `webEnvironment = WebEnvironment.RANDOM_PORT` will also start the management server on a separate random port if your application uses a different port for the management server.



[[boot-features-testing-spring-boot-applications-detecting-web-app-type]]
==== Detecting Web Application Type
If Spring MVC is available, a regular MVC-based application context is configured.
If you have only Spring WebFlux, we'll detect that and configure a WebFlux-based application context instead.

If both are present, Spring MVC takes precedence.
If you want to test a reactive web application in this scenario, you must set the configprop:spring.main.web-application-type[] property:

[source,java,indent=0]
----
	@SpringBootTest(properties = "spring.main.web-application-type=reactive")
	class MyWebFluxTests { ... }
----



[[boot-features-testing-spring-boot-applications-detecting-config]]
==== Detecting Test Configuration
If you are familiar with the Spring Test Framework, you may be used to using `@ContextConfiguration(classes=...)` in order to specify which Spring `@Configuration` to load.
Alternatively, you might have often used nested `@Configuration` classes within your test.

When testing Spring Boot applications, this is often not required.
Spring Boot's `@*Test` annotations search for your primary configuration automatically whenever you do not explicitly define one.

The search algorithm works up from the package that contains the test until it finds a class annotated with `@SpringBootApplication` or `@SpringBootConfiguration`.
As long as you <<using-spring-boot.adoc#using-boot-structuring-your-code, structured your code>> in a sensible way, your main configuration is usually found.

[NOTE]
====
If you use a <<boot-features-testing-spring-boot-applications-testing-autoconfigured-tests, test annotation to test a more specific slice of your application>>, you should avoid adding configuration settings that are specific to a particular area on the <<boot-features-testing-spring-boot-applications-testing-user-configuration, main method's application class>>.

The underlying component scan configuration of `@SpringBootApplication` defines exclude filters that are used to make sure slicing works as expected.
If you are using an explicit `@ComponentScan` directive on your `@SpringBootApplication`-annotated class, be aware that those filters will be disabled.
If you are using slicing, you should define them again.
====

If you want to customize the primary configuration, you can use a nested `@TestConfiguration` class.
Unlike a nested `@Configuration` class, which would be used instead of your application's primary configuration, a nested `@TestConfiguration` class is used in addition to your application's primary configuration.

NOTE: Spring's test framework caches application contexts between tests.
Therefore, as long as your tests share the same configuration (no matter how it is discovered), the potentially time-consuming process of loading the context happens only once.



[[boot-features-testing-spring-boot-applications-excluding-config]]
==== Excluding Test Configuration
If your application uses component scanning (for example, if you use `@SpringBootApplication` or `@ComponentScan`), you may find top-level configuration classes that you created only for specific tests accidentally get picked up everywhere.

As we <<boot-features-testing-spring-boot-applications-detecting-config,have seen earlier>>, `@TestConfiguration` can be used on an inner class of a test to customize the primary configuration.
When placed on a top-level class, `@TestConfiguration` indicates that classes in `src/test/java` should not be picked up by scanning.
You can then import that class explicitly where it is required, as shown in the following example:

[source,java,indent=0]
----
	@SpringBootTest
	@Import(MyTestsConfiguration.class)
	class MyTests {

		@Test
		void exampleTest() {
			...
		}

	}
----

NOTE: If you directly use `@ComponentScan` (that is, not through `@SpringBootApplication`) you need to register the `TypeExcludeFilter` with it.
See {spring-boot-module-api}/context/TypeExcludeFilter.html[the Javadoc] for details.




[[boot-features-testing-spring-boot-application-arguments]]
==== Using Application Arguments
If your application expects <<boot-features-application-arguments,arguments>>, you can
have `@SpringBootTest` inject them using the `args` attribute.

[source,java,indent=0]
----
include::{code-examples}/test/context/ApplicationArgumentsExampleTests.java[tag=example]
----



[[boot-features-testing-spring-boot-applications-testing-with-mock-environment]]
==== Testing with a mock environment
By default, `@SpringBootTest` does not start the server.
If you have web endpoints that you want to test against this mock environment, you can additionally configure {spring-framework-docs}/testing.html#spring-mvc-test-framework[`MockMvc`] as shown in the following example:

[source,java,indent=0]
----
include::{code-examples}/test/web/MockMvcExampleTests.java[tag=test-mock-mvc]
----

TIP: If you want to focus only on the web layer and not start a complete `ApplicationContext`, consider <<boot-features-testing-spring-boot-applications-testing-autoconfigured-mvc-tests,using `@WebMvcTest` instead>>.

Alternatively, you can configure a {spring-framework-docs}/testing.html#webtestclient-tests[`WebTestClient`] as shown in the following example:

[source,java,indent=0]
----
include::{code-examples}/test/web/MockWebTestClientExampleTests.java[tag=test-mock-web-test-client]
----

[TIP]
====
Testing within a mocked environment is usually faster than running with a full Servlet container.
However, since mocking occurs at the Spring MVC layer, code that relies on lower-level Servlet container behavior cannot be directly tested with MockMvc.

For example, Spring Boot's error handling is based on the "`error page`" support provided by the Servlet container.
This means that, whilst you can test your MVC layer throws and handles exceptions as expected, you cannot directly test that a specific <<boot-features-error-handling-custom-error-pages, custom error page>> is rendered.
If you need to test these lower-level concerns, you can start a fully running server as described in the next section.
====



[[boot-features-testing-spring-boot-applications-testing-with-running-server]]
==== Testing with a running server
If you need to start a full running server, we recommend that you use random ports.
If you use `@SpringBootTest(webEnvironment=WebEnvironment.RANDOM_PORT)`, an available port is picked at random each time your test runs.

The `@LocalServerPort` annotation can be used to <<howto.adoc#howto-discover-the-http-port-at-runtime,inject the actual port used>> into your test.
For convenience, tests that need to make REST calls to the started server can additionally `@Autowire` a {spring-framework-docs}/testing.html#webtestclient-tests[`WebTestClient`], which resolves relative links to the running server and comes with a dedicated API for verifying responses, as shown in the following example:

[source,java,indent=0]
----
include::{code-examples}/test/web/RandomPortWebTestClientExampleTests.java[tag=test-random-port]
----

This setup requires `spring-webflux` on the classpath.
If you can't or won't add webflux, Spring Boot also provides a `TestRestTemplate` facility:

[source,java,indent=0]
----
include::{code-examples}/test/web/RandomPortTestRestTemplateExampleTests.java[tag=test-random-port]
----



[[boot-features-testing-spring-boot-applications-customizing-web-test-client]]
==== Customizing WebTestClient
To customize the `WebTestClient` bean, configure a `WebTestClientBuilderCustomizer` bean.
Any such beans are called with the `WebTestClient.Builder` that is used to create the `WebTestClient`.



[[boot-features-testing-spring-boot-applications-jmx]]
==== Using JMX
As the test context framework caches context, JMX is disabled by default to prevent identical components to register on the same domain.
If such test needs access to an `MBeanServer`, consider marking it dirty as well:

[source,java,indent=0]
----
include::{test-examples}/jmx/SampleJmxTests.java[tag=test]
----



[[boot-features-testing-spring-boot-applications-metrics]]
==== Using Metrics
Regardless of your classpath, meter registries, except the in-memory backed, are not auto-configured when using `@SpringBootTest`.

If you need to export metrics to a different backend as part of an integration test, annotate it with `@AutoConfigureMetrics`.



[[boot-features-testing-spring-boot-applications-mocking-beans]]
==== Mocking and Spying Beans
When running tests, it is sometimes necessary to mock certain components within your application context.
For example, you may have a facade over some remote service that is unavailable during development.
Mocking can also be useful when you want to simulate failures that might be hard to trigger in a real environment.

Spring Boot includes a `@MockBean` annotation that can be used to define a Mockito mock for a bean inside your `ApplicationContext`.
You can use the annotation to add new beans or replace a single existing bean definition.
The annotation can be used directly on test classes, on fields within your test, or on `@Configuration` classes and fields.
When used on a field, the instance of the created mock is also injected.
Mock beans are automatically reset after each test method.

[NOTE]
====
If your test uses one of Spring Boot's test annotations (such as `@SpringBootTest`), this feature is automatically enabled.
To use this feature with a different arrangement, a listener must be explicitly added, as shown in the following example:

[source,java,indent=0]
----
	@TestExecutionListeners(MockitoTestExecutionListener.class)
----

====

The following example replaces an existing `RemoteService` bean with a mock implementation:

[source,java,indent=0]
----
	import org.junit.jupiter.api.Test;
	import org.springframework.beans.factory.annotation.*;
	import org.springframework.boot.test.context.*;
	import org.springframework.boot.test.mock.mockito.*;

	import static org.assertj.core.api.Assertions.*;
	import static org.mockito.BDDMockito.*;

	@SpringBootTest
	class MyTests {

		@MockBean
		private RemoteService remoteService;

		@Autowired
		private Reverser reverser;

		@Test
		void exampleTest() {
			// RemoteService has been injected into the reverser bean
			given(this.remoteService.someCall()).willReturn("mock");
			String reverse = reverser.reverseSomeCall();
			assertThat(reverse).isEqualTo("kcom");
		}

	}
----

NOTE: `@MockBean` cannot be used to mock the behavior of a bean that's exercised during application context refresh.
By the time the test is executed, the application context refresh has completed and it is too late to configure the mocked behavior.
We recommend using a `@Bean` method to create and configure the mock in this situation.

Additionally, you can use `@SpyBean` to wrap any existing bean with a Mockito `spy`.
See the {spring-boot-test-module-api}/mock/mockito/SpyBean.html[Javadoc] for full details.

NOTE: CGLib proxies, such as those created for scoped beans, declare the proxied methods as `final`.
This stops Mockito from functioning correctly as it cannot mock or spy on `final` methods in its default configuration.
If you want to mock or spy on such a bean, configure Mockito to use its inline mock maker by adding `org.mockito:mockito-inline` to your application's test dependencies.
This allows Mockito to mock and spy on `final` methods.

NOTE: While Spring's test framework caches application contexts between tests and reuses a context for tests sharing the same configuration, the use of `@MockBean` or `@SpyBean` influences the cache key, which will most likely increase the number of contexts.

TIP: If you are using `@SpyBean` to spy on a bean with `@Cacheable` methods that refer to parameters by name, your application must be compiled with `-parameters`.
This ensures that the parameter names are available to the caching infrastructure once the bean has been spied upon.

TIP: When you are using `@SpyBean` to spy on a bean that is proxied by Spring, you may need to remove Spring's proxy in some situations, for example when setting expectations using `given` or `when`.
Use `AopTestUtils.getTargetObject(yourProxiedSpy)` to do so.



[[boot-features-testing-spring-boot-applications-testing-autoconfigured-tests]]
==== Auto-configured Tests
Spring Boot's auto-configuration system works well for applications but can sometimes be a little too much for tests.
It often helps to load only the parts of the configuration that are required to test a "`slice`" of your application.
For example, you might want to test that Spring MVC controllers are mapping URLs correctly, and you do not want to involve database calls in those tests, or you might want to test JPA entities, and you are not interested in the web layer when those tests run.

The `spring-boot-test-autoconfigure` module includes a number of annotations that can be used to automatically configure such "`slices`".
Each of them works in a similar way, providing a `@...Test` annotation that loads the `ApplicationContext` and one or more `@AutoConfigure...` annotations that can be used to customize auto-configuration settings.

NOTE: Each slice restricts component scan to appropriate components and loads a very restricted set of auto-configuration classes.
If you need to exclude one of them, most `@...Test` annotations provide an `excludeAutoConfiguration` attribute.
Alternatively, you can use `@ImportAutoConfiguration#exclude`.

NOTE: Including multiple "`slices`" by using several `@...Test` annotations in one test is not supported.
If you need multiple "`slices`", pick one of the `@...Test` annotations and include the `@AutoConfigure...` annotations of the other "`slices`" by hand.

TIP: It is also possible to use the `@AutoConfigure...` annotations with the standard `@SpringBootTest` annotation.
You can use this combination if you are not interested in "`slicing`" your application but you want some of the auto-configured test beans.



[[boot-features-testing-spring-boot-applications-testing-autoconfigured-json-tests]]
==== Auto-configured JSON Tests
To test that object JSON serialization and deserialization is working as expected, you can use the `@JsonTest` annotation.
`@JsonTest` auto-configures the available supported JSON mapper, which can be one of the following libraries:

* Jackson `ObjectMapper`, any `@JsonComponent` beans and any Jackson ``Module``s
* `Gson`
* `Jsonb`

TIP: A list of the auto-configurations that are enabled by `@JsonTest` can be <<appendix-test-auto-configuration.adoc#test-auto-configuration,found in the appendix>>.

If you need to configure elements of the auto-configuration, you can use the `@AutoConfigureJsonTesters` annotation.

Spring Boot includes AssertJ-based helpers that work with the JSONAssert and JsonPath libraries to check that JSON appears as expected.
The `JacksonTester`, `GsonTester`, `JsonbTester`, and `BasicJsonTester` classes can be used for Jackson, Gson, Jsonb, and Strings respectively.
Any helper fields on the test class can be `@Autowired` when using `@JsonTest`.
The following example shows a test class for Jackson:

[source,java,indent=0]
----
	import org.junit.jupiter.api.Test;
	import org.springframework.beans.factory.annotation.*;
	import org.springframework.boot.test.autoconfigure.json.*;
	import org.springframework.boot.test.context.*;
	import org.springframework.boot.test.json.*;

	import static org.assertj.core.api.Assertions.*;

	@JsonTest
	class MyJsonTests {

		@Autowired
		private JacksonTester<VehicleDetails> json;

		@Test
		void testSerialize() throws Exception {
			VehicleDetails details = new VehicleDetails("Honda", "Civic");
			// Assert against a `.json` file in the same package as the test
			assertThat(this.json.write(details)).isEqualToJson("expected.json");
			// Or use JSON path based assertions
			assertThat(this.json.write(details)).hasJsonPathStringValue("@.make");
			assertThat(this.json.write(details)).extractingJsonPathStringValue("@.make")
					.isEqualTo("Honda");
		}

		@Test
		void testDeserialize() throws Exception {
			String content = "{\"make\":\"Ford\",\"model\":\"Focus\"}";
			assertThat(this.json.parse(content))
					.isEqualTo(new VehicleDetails("Ford", "Focus"));
			assertThat(this.json.parseObject(content).getMake()).isEqualTo("Ford");
		}

	}
----

NOTE: JSON helper classes can also be used directly in standard unit tests.
To do so, call the `initFields` method of the helper in your `@Before` method if you do not use `@JsonTest`.

If you're using Spring Boot's AssertJ-based helpers to assert on a number value at a given JSON path, you might not be able to use `isEqualTo` depending on the type.
Instead, you can use AssertJ's `satisfies` to assert that the value matches the given condition.
For instance, the following example asserts that the actual number is a float value close to `0.15` within an offset of `0.01`.

[source,java,indent=0]
----
assertThat(json.write(message))
    .extractingJsonPathNumberValue("@.test.numberValue")
    .satisfies((number) -> assertThat(number.floatValue()).isCloseTo(0.15f, within(0.01f)));
----



[[boot-features-testing-spring-boot-applications-testing-autoconfigured-mvc-tests]]
==== Auto-configured Spring MVC Tests
To test whether Spring MVC controllers are working as expected, use the `@WebMvcTest` annotation.
`@WebMvcTest` auto-configures the Spring MVC infrastructure and limits scanned beans to `@Controller`, `@ControllerAdvice`, `@JsonComponent`, `Converter`, `GenericConverter`, `Filter`, `HandlerInterceptor`, `WebMvcConfigurer`, and `HandlerMethodArgumentResolver`.
Regular `@Component` and `@ConfigurationProperties` beans are not scanned when the `@WebMvcTest` annotation is used.
`@EnableConfigurationProperties` can be used to include `@ConfigurationProperties` beans.

TIP: A list of the auto-configuration settings that are enabled by `@WebMvcTest` can be <<appendix-test-auto-configuration.adoc#test-auto-configuration,found in the appendix>>.

TIP: If you need to register extra components, such as the Jackson `Module`, you can import additional configuration classes by using `@Import` on your test.

Often, `@WebMvcTest` is limited to a single controller and is used in combination with `@MockBean` to provide mock implementations for required collaborators.

`@WebMvcTest` also auto-configures `MockMvc`.
Mock MVC offers a powerful way to quickly test MVC controllers without needing to start a full HTTP server.

TIP: You can also auto-configure `MockMvc` in a non-`@WebMvcTest` (such as `@SpringBootTest`) by annotating it with `@AutoConfigureMockMvc`.
The following example uses `MockMvc`:

[source,java,indent=0]
----
	import org.junit.jupiter.api.*;
	import org.springframework.beans.factory.annotation.*;
	import org.springframework.boot.test.autoconfigure.web.servlet.*;
	import org.springframework.boot.test.mock.mockito.*;

	import static org.assertj.core.api.Assertions.*;
	import static org.mockito.BDDMockito.*;
	import static org.springframework.test.web.servlet.request.MockMvcRequestBuilders.*;
	import static org.springframework.test.web.servlet.result.MockMvcResultMatchers.*;

	@WebMvcTest(UserVehicleController.class)
	class MyControllerTests {

		@Autowired
		private MockMvc mvc;

		@MockBean
		private UserVehicleService userVehicleService;

		@Test
		void testExample() throws Exception {
			given(this.userVehicleService.getVehicleDetails("sboot"))
					.willReturn(new VehicleDetails("Honda", "Civic"));
			this.mvc.perform(get("/sboot/vehicle").accept(MediaType.TEXT_PLAIN))
					.andExpect(status().isOk()).andExpect(content().string("Honda Civic"));
		}

	}
----

TIP: If you need to configure elements of the auto-configuration (for example, when servlet filters should be applied) you can use attributes in the `@AutoConfigureMockMvc` annotation.

If you use HtmlUnit or Selenium, auto-configuration also provides an HtmlUnit `WebClient` bean and/or a Selenium `WebDriver` bean.
The following example uses HtmlUnit:

[source,java,indent=0]
----
	import com.gargoylesoftware.htmlunit.*;
	import org.junit.jupiter.api.*;
	import org.springframework.beans.factory.annotation.*;
	import org.springframework.boot.test.autoconfigure.web.servlet.*;
	import org.springframework.boot.test.mock.mockito.*;

	import static org.assertj.core.api.Assertions.*;
	import static org.mockito.BDDMockito.*;

	@WebMvcTest(UserVehicleController.class)
	class MyHtmlUnitTests {

		@Autowired
		private WebClient webClient;

		@MockBean
		private UserVehicleService userVehicleService;

		@Test
		void testExample() throws Exception {
			given(this.userVehicleService.getVehicleDetails("sboot"))
					.willReturn(new VehicleDetails("Honda", "Civic"));
			HtmlPage page = this.webClient.getPage("/sboot/vehicle.html");
			assertThat(page.getBody().getTextContent()).isEqualTo("Honda Civic");
		}

	}
----

NOTE: By default, Spring Boot puts `WebDriver` beans in a special "`scope`" to ensure that the driver exits after each test and that a new instance is injected.
If you do not want this behavior, you can add `@Scope("singleton")` to your `WebDriver` `@Bean` definition.

WARNING: The `webDriver` scope created by Spring Boot will replace any user defined scope of the same name.
If you define your own `webDriver` scope you may find it stops working when you use `@WebMvcTest`.

If you have Spring Security on the classpath, `@WebMvcTest` will also scan `WebSecurityConfigurer` beans.
Instead of disabling security completely for such tests, you can use Spring Security's test support.
More details on how to use Spring Security's `MockMvc` support can be found in this _<<howto.adoc#howto-use-test-with-spring-security>>_ how-to section.

TIP: Sometimes writing Spring MVC tests is not enough; Spring Boot can help you run <<boot-features-testing-spring-boot-applications-testing-with-running-server, full end-to-end tests with an actual server>>.



[[boot-features-testing-spring-boot-applications-testing-autoconfigured-webflux-tests]]
==== Auto-configured Spring WebFlux Tests
To test that {spring-framework-docs}/web-reactive.html[Spring WebFlux] controllers are working as expected, you can use the `@WebFluxTest` annotation.
`@WebFluxTest` auto-configures the Spring WebFlux infrastructure and limits scanned beans to `@Controller`, `@ControllerAdvice`, `@JsonComponent`, `Converter`, `GenericConverter`, `WebFilter`, and `WebFluxConfigurer`.
Regular `@Component` and `@ConfigurationProperties` beans are not scanned when the `@WebFluxTest` annotation is used.
`@EnableConfigurationProperties` can be used to include `@ConfigurationProperties` beans.

TIP: A list of the auto-configurations that are enabled by `@WebFluxTest` can be <<appendix-test-auto-configuration.adoc#test-auto-configuration,found in the appendix>>.

TIP: If you need to register extra components, such as Jackson `Module`, you can import additional configuration classes using `@Import` on your test.

Often, `@WebFluxTest` is limited to a single controller and used in combination with the `@MockBean` annotation to provide mock implementations for required collaborators.

`@WebFluxTest` also auto-configures {spring-framework-docs}/testing.html#webtestclient[`WebTestClient`], which offers a powerful way to quickly test WebFlux controllers without needing to start a full HTTP server.

TIP: You can also auto-configure `WebTestClient` in a non-`@WebFluxTest` (such as `@SpringBootTest`) by annotating it with `@AutoConfigureWebTestClient`.
The following example shows a class that uses both `@WebFluxTest` and a `WebTestClient`:

[source,java,indent=0]
----
	import org.junit.jupiter.api.Test;

	import org.springframework.beans.factory.annotation.Autowired;
	import org.springframework.boot.test.autoconfigure.web.reactive.WebFluxTest;
	import org.springframework.http.MediaType;
	import org.springframework.test.web.reactive.server.WebTestClient;

	@WebFluxTest(UserVehicleController.class)
	class MyControllerTests {

		@Autowired
		private WebTestClient webClient;

		@MockBean
		private UserVehicleService userVehicleService;

		@Test
		void testExample() throws Exception {
			given(this.userVehicleService.getVehicleDetails("sboot"))
					.willReturn(new VehicleDetails("Honda", "Civic"));
			this.webClient.get().uri("/sboot/vehicle").accept(MediaType.TEXT_PLAIN)
					.exchange()
					.expectStatus().isOk()
					.expectBody(String.class).isEqualTo("Honda Civic");
		}

	}
----

TIP: This setup is only supported by WebFlux applications as using `WebTestClient` in a mocked web application only works with WebFlux at the moment.

NOTE: `@WebFluxTest` cannot detect routes registered via the functional web framework.
For testing `RouterFunction` beans in the context, consider importing your `RouterFunction` yourself via `@Import` or using `@SpringBootTest`.

NOTE: `@WebFluxTest` cannot detect custom security configuration registered via a `@Bean` of type `SecurityWebFilterChain`.
To include that in your test, you will need to import the configuration that registers the bean via `@Import` or use `@SpringBootTest`.

TIP: Sometimes writing Spring WebFlux tests is not enough; Spring Boot can help you run <<boot-features-testing-spring-boot-applications-testing-with-running-server, full end-to-end tests with an actual server>>.



[[boot-features-testing-spring-boot-applications-testing-autoconfigured-cassandra-test]]
==== Auto-configured Data Cassandra Tests
You can use `@DataCassandraTest` to test Cassandra applications.
By default, it configures a `CassandraTemplate`, scans for `@Table` classes, and configures Spring Data Cassandra repositories.
Regular `@Component` and `@ConfigurationProperties` beans are not scanned when the `@DataCassandraTest` annotation is used.
`@EnableConfigurationProperties` can be used to include `@ConfigurationProperties` beans.
(For more about using Cassandra with Spring Boot, see "<<boot-features-cassandra>>", earlier in this chapter.)

TIP: A list of the auto-configuration settings that are enabled by `@DataCassandraTest` can be <<appendix-test-auto-configuration.adoc#test-auto-configuration,found in the appendix>>.

The following example shows a typical setup for using Cassandra tests in Spring Boot:

[source,java,indent=0]
----
	import org.springframework.beans.factory.annotation.Autowired;
	import org.springframework.boot.test.autoconfigure.data.cassandra.DataCassandraTest;

	@DataCassandraTest
	class ExampleDataCassandraTests {

		@Autowired
		private YourRepository repository;

		//
	}
----



[[boot-features-testing-spring-boot-applications-testing-autoconfigured-jpa-test]]
==== Auto-configured Data JPA Tests
You can use the `@DataJpaTest` annotation to test JPA applications.
By default, it scans for `@Entity` classes and configures Spring Data JPA repositories.
If an embedded database is available on the classpath, it configures one as well.
Regular `@Component` and `@ConfigurationProperties` beans are not scanned when the `@DataJpaTest` annotation is used.
`@EnableConfigurationProperties` can be used to include `@ConfigurationProperties` beans.

TIP: A list of the auto-configuration settings that are enabled by `@DataJpaTest` can be <<appendix-test-auto-configuration.adoc#test-auto-configuration,found in the appendix>>.

By default, data JPA tests are transactional and roll back at the end of each test.
See the {spring-framework-docs}/testing.html#testcontext-tx-enabling-transactions[relevant section] in the Spring Framework Reference Documentation for more details.
If that is not what you want, you can disable transaction management for a test or for the whole class as follows:

[source,java,indent=0]
----
	import org.junit.jupiter.api.Test;
	import org.springframework.boot.test.autoconfigure.orm.jpa.DataJpaTest;
	import org.springframework.transaction.annotation.Propagation;
	import org.springframework.transaction.annotation.Transactional;

	@DataJpaTest
	@Transactional(propagation = Propagation.NOT_SUPPORTED)
	class ExampleNonTransactionalTests {

	}
----

Data JPA tests may also inject a {spring-boot-test-autoconfigure-module-code}/orm/jpa/TestEntityManager.java[`TestEntityManager`] bean, which provides an alternative to the standard JPA `EntityManager` that is specifically designed for tests.
If you want to use `TestEntityManager` outside of `@DataJpaTest` instances, you can also use the `@AutoConfigureTestEntityManager` annotation.
A `JdbcTemplate` is also available if you need that.
The following example shows the `@DataJpaTest` annotation in use:

[source,java,indent=0]
----
	import org.junit.jupiter.api.Test;
	import org.springframework.boot.test.autoconfigure.orm.jpa.*;

	import static org.assertj.core.api.Assertions.*;

	@DataJpaTest
	class ExampleRepositoryTests {

		@Autowired
		private TestEntityManager entityManager;

		@Autowired
		private UserRepository repository;

		@Test
		void testExample() throws Exception {
			this.entityManager.persist(new User("sboot", "1234"));
			User user = this.repository.findByUsername("sboot");
			assertThat(user.getUsername()).isEqualTo("sboot");
			assertThat(user.getVin()).isEqualTo("1234");
		}

	}
----

In-memory embedded databases generally work well for tests, since they are fast and do not require any installation.
If, however, you prefer to run tests against a real database you can use the `@AutoConfigureTestDatabase` annotation, as shown in the following example:

[source,java,indent=0]
----
	@DataJpaTest
	@AutoConfigureTestDatabase(replace=Replace.NONE)
	class ExampleRepositoryTests {

		// ...

	}
----



[[boot-features-testing-spring-boot-applications-testing-autoconfigured-jdbc-test]]
==== Auto-configured JDBC Tests
`@JdbcTest` is similar to `@DataJpaTest` but is for tests that only require a `DataSource` and do not use Spring Data JDBC.
By default, it configures an in-memory embedded database and a `JdbcTemplate`.
Regular `@Component` and `@ConfigurationProperties` beans are not scanned when the `@JdbcTest` annotation is used.
`@EnableConfigurationProperties` can be used to include `@ConfigurationProperties` beans.

TIP: A list of the auto-configurations that are enabled by `@JdbcTest` can be <<appendix-test-auto-configuration.adoc#test-auto-configuration,found in the appendix>>.

By default, JDBC tests are transactional and roll back at the end of each test.
See the {spring-framework-docs}/testing.html#testcontext-tx-enabling-transactions[relevant section] in the Spring Framework Reference Documentation for more details.
If that is not what you want, you can disable transaction management for a test or for the whole class, as follows:

[source,java,indent=0]
----
	import org.junit.jupiter.api.Test;
	import org.springframework.boot.test.autoconfigure.jdbc.JdbcTest;
	import org.springframework.transaction.annotation.Propagation;
	import org.springframework.transaction.annotation.Transactional;

	@JdbcTest
	@Transactional(propagation = Propagation.NOT_SUPPORTED)
	class ExampleNonTransactionalTests {

	}
----

If you prefer your test to run against a real database, you can use the `@AutoConfigureTestDatabase` annotation in the same way as for `DataJpaTest`.
(See "<<boot-features-testing-spring-boot-applications-testing-autoconfigured-jpa-test>>".)



[[boot-features-testing-spring-boot-applications-testing-autoconfigured-data-jdbc-test]]
==== Auto-configured Data JDBC Tests
`@DataJdbcTest` is similar to `@JdbcTest` but is for tests that use Spring Data JDBC repositories.
By default, it configures an in-memory embedded database, a `JdbcTemplate`, and Spring Data JDBC repositories.
Regular `@Component` and `@ConfigurationProperties` beans are not scanned when the `@DataJdbcTest` annotation is used.
`@EnableConfigurationProperties` can be used to include `@ConfigurationProperties` beans.

TIP: A list of the auto-configurations that are enabled by `@DataJdbcTest` can be <<appendix-test-auto-configuration.adoc#test-auto-configuration,found in the appendix>>.

By default, Data JDBC tests are transactional and roll back at the end of each test.
See the {spring-framework-docs}/testing.html#testcontext-tx-enabling-transactions[relevant section] in the Spring Framework Reference Documentation for more details.
If that is not what you want, you can disable transaction management for a test or for the whole test class as <<boot-features-testing-spring-boot-applications-testing-autoconfigured-jdbc-test,shown in the JDBC example>>.

If you prefer your test to run against a real database, you can use the `@AutoConfigureTestDatabase` annotation in the same way as for `DataJpaTest`.
(See "<<boot-features-testing-spring-boot-applications-testing-autoconfigured-jpa-test>>".)



[[boot-features-testing-spring-boot-applications-testing-autoconfigured-jooq-test]]
==== Auto-configured jOOQ Tests
You can use `@JooqTest` in a similar fashion as `@JdbcTest` but for jOOQ-related tests.
As jOOQ relies heavily on a Java-based schema that corresponds with the database schema, the existing `DataSource` is used.
If you want to replace it with an in-memory database, you can use `@AutoConfigureTestDatabase` to override those settings.
(For more about using jOOQ with Spring Boot, see "<<boot-features-jooq>>", earlier in this chapter.)
Regular `@Component` and `@ConfigurationProperties` beans are not scanned when the `@JooqTest` annotation is used.
`@EnableConfigurationProperties` can be used to include `@ConfigurationProperties` beans.

TIP: A list of the auto-configurations that are enabled by `@JooqTest` can be <<appendix-test-auto-configuration.adoc#test-auto-configuration,found in the appendix>>.

`@JooqTest` configures a `DSLContext`.
The following example shows the `@JooqTest` annotation in use:

[source,java,indent=0]
----
	import org.jooq.DSLContext;
	import org.junit.jupiter.api.Test;
	import org.springframework.boot.test.autoconfigure.jooq.JooqTest;

	@JooqTest
	class ExampleJooqTests {

		@Autowired
		private DSLContext dslContext;
	}
----

JOOQ tests are transactional and roll back at the end of each test by default.
If that is not what you want, you can disable transaction management for a test or for the whole test class as <<boot-features-testing-spring-boot-applications-testing-autoconfigured-jdbc-test,shown in the JDBC example>>.



[[boot-features-testing-spring-boot-applications-testing-autoconfigured-mongo-test]]
==== Auto-configured Data MongoDB Tests
You can use `@DataMongoTest` to test MongoDB applications.
By default, it configures an in-memory embedded MongoDB (if available), configures a `MongoTemplate`, scans for `@Document` classes, and configures Spring Data MongoDB repositories.
Regular `@Component` and `@ConfigurationProperties` beans are not scanned when the `@DataMongoTest` annotation is used.
`@EnableConfigurationProperties` can be used to include `@ConfigurationProperties` beans.
(For more about using MongoDB with Spring Boot, see "<<boot-features-mongodb>>", earlier in this chapter.)

TIP: A list of the auto-configuration settings that are enabled by `@DataMongoTest` can be <<appendix-test-auto-configuration.adoc#test-auto-configuration,found in the appendix>>.

The following class shows the `@DataMongoTest` annotation in use:

[source,java,indent=0]
----
	import org.springframework.beans.factory.annotation.Autowired;
	import org.springframework.boot.test.autoconfigure.data.mongo.DataMongoTest;
	import org.springframework.data.mongodb.core.MongoTemplate;

	@DataMongoTest
	class ExampleDataMongoTests {

		@Autowired
		private MongoTemplate mongoTemplate;

		//
	}
----

In-memory embedded MongoDB generally works well for tests, since it is fast and does not require any developer installation.
If, however, you prefer to run tests against a real MongoDB server, you should exclude the embedded MongoDB auto-configuration, as shown in the following example:

[source,java,indent=0]
----
	import org.springframework.boot.autoconfigure.mongo.embedded.EmbeddedMongoAutoConfiguration;
	import org.springframework.boot.test.autoconfigure.data.mongo.DataMongoTest;

	@DataMongoTest(excludeAutoConfiguration = EmbeddedMongoAutoConfiguration.class)
	class ExampleDataMongoNonEmbeddedTests {

	}
----



[[boot-features-testing-spring-boot-applications-testing-autoconfigured-neo4j-test]]
==== Auto-configured Data Neo4j Tests
You can use `@DataNeo4jTest` to test Neo4j applications.
By default, it scans for `@Node` classes, and configures Spring Data Neo4j repositories.
Regular `@Component` and `@ConfigurationProperties` beans are not scanned when the `@DataNeo4jTest` annotation is used.
`@EnableConfigurationProperties` can be used to include `@ConfigurationProperties` beans.
(For more about using Neo4J with Spring Boot, see "<<boot-features-neo4j>>", earlier in this chapter.)

TIP: A list of the auto-configuration settings that are enabled by `@DataNeo4jTest` can be <<appendix-test-auto-configuration.adoc#test-auto-configuration,found in the appendix>>.

The following example shows a typical setup for using Neo4J tests in Spring Boot:

[source,java,indent=0]
----
	import org.springframework.beans.factory.annotation.Autowired;
	import org.springframework.boot.test.autoconfigure.data.neo4j.DataNeo4jTest;

	@DataNeo4jTest
	class ExampleDataNeo4jTests {

		@Autowired
		private YourRepository repository;

		//
	}
----

By default, Data Neo4j tests are transactional and roll back at the end of each test.
See the {spring-framework-docs}/testing.html#testcontext-tx-enabling-transactions[relevant section] in the Spring Framework Reference Documentation for more details.
If that is not what you want, you can disable transaction management for a test or for the whole class, as follows:

[source,java,indent=0]
----
	import org.springframework.boot.test.autoconfigure.data.neo4j.DataNeo4jTest;
	import org.springframework.transaction.annotation.Propagation;
	import org.springframework.transaction.annotation.Transactional;

	@DataNeo4jTest
	@Transactional(propagation = Propagation.NOT_SUPPORTED)
	class ExampleNonTransactionalTests {

	}
----

NOTE: Transactional tests are not supported with reactive access.
If you are using this style, you must configure `@DataNeo4jTest` tests as described above.



[[boot-features-testing-spring-boot-applications-testing-autoconfigured-redis-test]]
==== Auto-configured Data Redis Tests
You can use `@DataRedisTest` to test Redis applications.
By default, it scans for `@RedisHash` classes and configures Spring Data Redis repositories.
Regular `@Component` and `@ConfigurationProperties` beans are not scanned when the `@DataRedisTest` annotation is used.
`@EnableConfigurationProperties` can be used to include `@ConfigurationProperties` beans.
(For more about using Redis with Spring Boot, see "<<boot-features-redis>>", earlier in this chapter.)

TIP: A list of the auto-configuration settings that are enabled by `@DataRedisTest` can be <<appendix-test-auto-configuration.adoc#test-auto-configuration,found in the appendix>>.

The following example shows the `@DataRedisTest` annotation in use:

[source,java,indent=0]
----
	import org.springframework.beans.factory.annotation.Autowired;
	import org.springframework.boot.test.autoconfigure.data.redis.DataRedisTest;

	@DataRedisTest
	class ExampleDataRedisTests {

		@Autowired
		private YourRepository repository;

		//
	}
----



[[boot-features-testing-spring-boot-applications-testing-autoconfigured-ldap-test]]
==== Auto-configured Data LDAP Tests
You can use `@DataLdapTest` to test LDAP applications.
By default, it configures an in-memory embedded LDAP (if available), configures an `LdapTemplate`, scans for `@Entry` classes, and configures Spring Data LDAP repositories.
Regular `@Component` and `@ConfigurationProperties` beans are not scanned when the `@DataLdapTest` annotation is used.
`@EnableConfigurationProperties` can be used to include `@ConfigurationProperties` beans.
(For more about using LDAP with Spring Boot, see "<<boot-features-ldap>>", earlier in this chapter.)

TIP: A list of the auto-configuration settings that are enabled by `@DataLdapTest` can be <<appendix-test-auto-configuration.adoc#test-auto-configuration,found in the appendix>>.

The following example shows the `@DataLdapTest` annotation in use:

[source,java,indent=0]
----
	import org.springframework.beans.factory.annotation.Autowired;
	import org.springframework.boot.test.autoconfigure.data.ldap.DataLdapTest;
	import org.springframework.ldap.core.LdapTemplate;

	@DataLdapTest
	class ExampleDataLdapTests {

		@Autowired
		private LdapTemplate ldapTemplate;

		//
	}
----

In-memory embedded LDAP generally works well for tests, since it is fast and does not require any developer installation.
If, however, you prefer to run tests against a real LDAP server, you should exclude the embedded LDAP auto-configuration, as shown in the following example:

[source,java,indent=0]
----
	import org.springframework.boot.autoconfigure.ldap.embedded.EmbeddedLdapAutoConfiguration;
	import org.springframework.boot.test.autoconfigure.data.ldap.DataLdapTest;

	@DataLdapTest(excludeAutoConfiguration = EmbeddedLdapAutoConfiguration.class)
	class ExampleDataLdapNonEmbeddedTests {

	}
----



[[boot-features-testing-spring-boot-applications-testing-autoconfigured-rest-client]]
==== Auto-configured REST Clients
You can use the `@RestClientTest` annotation to test REST clients.
By default, it auto-configures Jackson, GSON, and Jsonb support, configures a `RestTemplateBuilder`, and adds support for `MockRestServiceServer`.
Regular `@Component` and `@ConfigurationProperties` beans are not scanned when the `@RestClientTest` annotation is used.
`@EnableConfigurationProperties` can be used to include `@ConfigurationProperties` beans.

TIP: A list of the auto-configuration settings that are enabled by `@RestClientTest` can be <<appendix-test-auto-configuration.adoc#test-auto-configuration,found in the appendix>>.

The specific beans that you want to test should be specified by using the `value` or `components` attribute of `@RestClientTest`, as shown in the following example:

[source,java,indent=0]
----
	@RestClientTest(RemoteVehicleDetailsService.class)
	class ExampleRestClientTest {

		@Autowired
		private RemoteVehicleDetailsService service;

		@Autowired
		private MockRestServiceServer server;

		@Test
		void getVehicleDetailsWhenResultIsSuccessShouldReturnDetails()
				throws Exception {
			this.server.expect(requestTo("/greet/details"))
					.andRespond(withSuccess("hello", MediaType.TEXT_PLAIN));
			String greeting = this.service.callRestService();
			assertThat(greeting).isEqualTo("hello");
		}

	}
----



[[boot-features-testing-spring-boot-applications-testing-autoconfigured-rest-docs]]
==== Auto-configured Spring REST Docs Tests
You can use the `@AutoConfigureRestDocs` annotation to use {spring-restdocs}[Spring REST Docs] in your tests with Mock MVC, REST Assured, or WebTestClient.
It removes the need for the JUnit extension in Spring REST Docs.

`@AutoConfigureRestDocs` can be used to override the default output directory (`target/generated-snippets` if you are using Maven or `build/generated-snippets` if you are using Gradle).
It can also be used to configure the host, scheme, and port that appears in any documented URIs.



[[boot-features-testing-spring-boot-applications-testing-autoconfigured-rest-docs-mock-mvc]]
===== Auto-configured Spring REST Docs Tests with Mock MVC
`@AutoConfigureRestDocs` customizes the `MockMvc` bean to use Spring REST Docs when testing Servlet-based web applications.
You can inject it by using `@Autowired` and use it in your tests as you normally would when using Mock MVC and Spring REST Docs, as shown in the following example:

[source,java,indent=0]
----
	import org.junit.jupiter.api.Test;

	import org.springframework.beans.factory.annotation.Autowired;
	import org.springframework.boot.test.autoconfigure.web.servlet.WebMvcTest;
	import org.springframework.http.MediaType;
	import org.springframework.test.web.servlet.MockMvc;

	import static org.springframework.restdocs.mockmvc.MockMvcRestDocumentation.document;
	import static org.springframework.test.web.servlet.request.MockMvcRequestBuilders.get;
	import static org.springframework.test.web.servlet.result.MockMvcResultMatchers.*;

	@WebMvcTest(UserController.class)
	@AutoConfigureRestDocs
	class UserDocumentationTests {

		@Autowired
		private MockMvc mvc;

		@Test
		void listUsers() throws Exception {
			this.mvc.perform(get("/users").accept(MediaType.TEXT_PLAIN))
					.andExpect(status().isOk())
					.andDo(document("list-users"));
		}

	}
----

If you require more control over Spring REST Docs configuration than offered by the attributes of `@AutoConfigureRestDocs`, you can use a `RestDocsMockMvcConfigurationCustomizer` bean, as shown in the following example:

[source,java,indent=0]
----
	@TestConfiguration
	static class CustomizationConfiguration
			implements RestDocsMockMvcConfigurationCustomizer {

		@Override
		public void customize(MockMvcRestDocumentationConfigurer configurer) {
			configurer.snippets().withTemplateFormat(TemplateFormats.markdown());
		}

	}
----

If you want to make use of Spring REST Docs support for a parameterized output directory, you can create a `RestDocumentationResultHandler` bean.
The auto-configuration calls `alwaysDo` with this result handler, thereby causing each `MockMvc` call to automatically generate the default snippets.
The following example shows a `RestDocumentationResultHandler` being defined:

[source,java,indent=0]
----
	@TestConfiguration(proxyBeanMethods = false)
	static class ResultHandlerConfiguration {

		@Bean
		public RestDocumentationResultHandler restDocumentation() {
			return MockMvcRestDocumentation.document("{method-name}");
		}

	}
----



[[boot-features-testing-spring-boot-applications-testing-autoconfigured-rest-docs-web-test-client]]
===== Auto-configured Spring REST Docs Tests with WebTestClient
`@AutoConfigureRestDocs` can also be used with `WebTestClient` when testing reactive web applications.
You can inject it by using `@Autowired` and use it in your tests as you normally would when using `@WebFluxTest` and Spring REST Docs, as shown in the following example:

[source,java,indent=0]
----
include::{code-examples}/test/autoconfigure/restdocs/webclient/UsersDocumentationTests.java[tag=source]
----

If you require more control over Spring REST Docs configuration than offered by the attributes of `@AutoConfigureRestDocs`, you can use a `RestDocsWebTestClientConfigurationCustomizer` bean, as shown in the following example:

[source,java,indent=0]
----
include::{code-examples}/test/autoconfigure/restdocs/webclient/AdvancedConfigurationExample.java[tag=configuration]
----



[[boot-features-testing-spring-boot-applications-testing-autoconfigured-rest-docs-rest-assured]]
===== Auto-configured Spring REST Docs Tests with REST Assured
`@AutoConfigureRestDocs` makes a `RequestSpecification` bean, preconfigured to use Spring REST Docs, available to your tests.
You can inject it by using `@Autowired` and use it in your tests as you normally would when using REST Assured and Spring REST Docs, as shown in the following example:

[source,java,indent=0]
----
include::{code-examples}/test/autoconfigure/restdocs/restassured/UserDocumentationTests.java[tag=source]
----

If you require more control over Spring REST Docs configuration than offered by the attributes of `@AutoConfigureRestDocs`, a `RestDocsRestAssuredConfigurationCustomizer` bean can be used, as shown in the following example:

[source,java,indent=0]
----
include::{code-examples}/test/autoconfigure/restdocs/restassured/AdvancedConfigurationExample.java[tag=configuration]
----



[[boot-features-testing-spring-boot-applications-testing-autoconfigured-webservices]]
==== Auto-configured Spring Web Services Tests
You can use `@WebServiceClientTest` to test applications that use call web services using the Spring Web Services project.
By default, it configures a mock `WebServiceServer` bean and automatically customizes your `WebServiceTemplateBuilder`.
(For more about using Web Services with Spring Boot, see "<<boot-features-webservices>>", earlier in this chapter.)


TIP: A list of the auto-configuration settings that are enabled by `@WebServiceClientTest` can be <<appendix-test-auto-configuration.adoc#test-auto-configuration,found in the appendix>>.

The following example shows the `@WebServiceClientTest` annotation in use:

[source,java,indent=0]
----
	@WebServiceClientTest(ExampleWebServiceClient.class)
	class WebServiceClientIntegrationTests {

		@Autowired
		private MockWebServiceServer server;

		@Autowired
		private ExampleWebServiceClient client;

		@Test
		void mockServerCall() {
			this.server.expect(payload(new StringSource("<request/>"))).andRespond(
					withPayload(new StringSource("<response><status>200</status></response>")));
			assertThat(this.client.test()).extracting(Response::getStatus).isEqualTo(200);
		}

	}
----



[[boot-features-testing-spring-boot-applications-testing-auto-configured-additional-auto-config]]
==== Additional Auto-configuration and Slicing
Each slice provides one or more `@AutoConfigure...` annotations that namely defines the auto-configurations that should be included as part of a slice.
Additional auto-configurations can be added on a test-by-test basis by creating a custom `@AutoConfigure...` annotation or by adding `@ImportAutoConfiguration` to the test as shown in the following example:

[source,java,indent=0]
----
	@JdbcTest
	@ImportAutoConfiguration(IntegrationAutoConfiguration.class)
	class ExampleJdbcTests {

	}
----

NOTE: Make sure to not use the regular `@Import` annotation to import auto-configurations as they are handled in a specific way by Spring Boot.

Alternatively, additional auto-configurations can be added for any use of a slice annotation by registering them in `META-INF/spring.factories` as shown in the following example:

[indent=0]
----
	org.springframework.boot.test.autoconfigure.jdbc.JdbcTest=com.example.IntegrationAutoConfiguration
----

TIP: A slice or `@AutoConfigure...` annotation can be customized this way as long as it is meta-annotated with `@ImportAutoConfiguration`.



[[boot-features-testing-spring-boot-applications-testing-user-configuration]]
==== User Configuration and Slicing
If you <<using-spring-boot.adoc#using-boot-structuring-your-code, structure your code>> in a sensible way, your `@SpringBootApplication` class is <<boot-features-testing-spring-boot-applications-detecting-config, used by default>> as the configuration of your tests.

It then becomes important not to litter the application's main class with configuration settings that are specific to a particular area of its functionality.

Assume that you are using Spring Batch and you rely on the auto-configuration for it.
You could define your `@SpringBootApplication` as follows:

[source,java,indent=0]
----
	@SpringBootApplication
	@EnableBatchProcessing
	public class SampleApplication { ... }
----

Because this class is the source configuration for the test, any slice test actually tries to start Spring Batch, which is definitely not what you want to do.
A recommended approach is to move that area-specific configuration to a separate `@Configuration` class at the same level as your application, as shown in the following example:

[source,java,indent=0]
----
	@Configuration(proxyBeanMethods = false)
	@EnableBatchProcessing
	public class BatchConfiguration { ... }
----

NOTE: Depending on the complexity of your application, you may either have a single `@Configuration` class for your customizations or one class per domain area.
The latter approach lets you enable it in one of your tests, if necessary, with the `@Import` annotation.

Test slices exclude `@Configuration` classes from scanning.
For example, for a `@WebMvcTest`, the following configuration will not include the given `WebMvcConfigurer` bean in the application context loaded by the test slice:

[source,java,indent=0]
----
	@Configuration
	public class WebConfiguration {
		@Bean
		public WebMvcConfigurer testConfigurer() {
			return new WebMvcConfigurer() {
				...
			};
		}
	}
----

The configuration below will, however, cause the custom `WebMvcConfigurer` to be loaded by the test slice.

[source,java,indent=0]
----
	@Component
	public class TestWebMvcConfigurer implements WebMvcConfigurer {
		...
	}
----

Another source of confusion is classpath scanning.
Assume that, while you structured your code in a sensible way, you need to scan an additional package.
Your application may resemble the following code:

[source,java,indent=0]
----
	@SpringBootApplication
	@ComponentScan({ "com.example.app", "org.acme.another" })
	public class SampleApplication { ... }
----

Doing so effectively overrides the default component scan directive with the side effect of scanning those two packages regardless of the slice that you chose.
For instance, a `@DataJpaTest` seems to suddenly scan components and user configurations of your application.
Again, moving the custom directive to a separate class is a good way to fix this issue.

TIP: If this is not an option for you, you can create a `@SpringBootConfiguration` somewhere in the hierarchy of your test so that it is used instead.
Alternatively, you can specify a source for your test, which disables the behavior of finding a default one.



[[boot-features-testing-spring-boot-applications-with-spock]]
==== Using Spock to Test Spring Boot Applications
If you wish to use Spock to test a Spring Boot application, you should add a dependency on Spock's `spock-spring` module to your application's build.
`spock-spring` integrates Spring's test framework into Spock.
It is recommended that you use Spock 1.2 or later to benefit from a number of improvements to Spock's Spring Framework and Spring Boot integration.
See http://spockframework.org/spock/docs/1.2/modules.html#_spring_module[the documentation for Spock's Spring module] for further details.



[[boot-features-test-utilities]]
=== Test Utilities
A few test utility classes that are generally useful when testing your application are packaged as part of `spring-boot`.



[[boot-features-configfileapplicationcontextinitializer-test-utility]]
==== ConfigFileApplicationContextInitializer
`ConfigFileApplicationContextInitializer` is an `ApplicationContextInitializer` that you can apply to your tests to load Spring Boot `application.properties` files.
You can use it when you do not need the full set of features provided by `@SpringBootTest`, as shown in the following example:

[source,java,indent=0]
----
	@ContextConfiguration(classes = Config.class,
		initializers = ConfigFileApplicationContextInitializer.class)
----

NOTE: Using `ConfigFileApplicationContextInitializer` alone does not provide support for `@Value("${...}")` injection.
Its only job is to ensure that `application.properties` files are loaded into Spring's `Environment`.
For `@Value` support, you need to either additionally configure a `PropertySourcesPlaceholderConfigurer` or use `@SpringBootTest`, which auto-configures one for you.



[[boot-features-test-property-values]]
==== TestPropertyValues
`TestPropertyValues` lets you quickly add properties to a `ConfigurableEnvironment` or `ConfigurableApplicationContext`.
You can call it with `key=value` strings, as follows:

[source,java,indent=0]
----
	TestPropertyValues.of("org=Spring", "name=Boot").applyTo(env);
----



[[boot-features-output-capture-test-utility]]
==== OutputCapture
`OutputCapture` is a JUnit `Extension` that you can use to capture `System.out` and `System.err` output.
To use add `@ExtendWith(OutputCaptureExtension.class)` and inject `CapturedOutput` as an argument to your test class constructor or test method as follows:

[source,java,indent=0]
----
include::{test-examples}/test/system/OutputCaptureTests.java[tag=test]
----



[[boot-features-rest-templates-test-utility]]
==== TestRestTemplate
`TestRestTemplate` is a convenience alternative to Spring's `RestTemplate` that is useful in integration tests.
You can get a vanilla template or one that sends Basic HTTP authentication (with a username and password).
In either case, the template behaves in a test-friendly way by not throwing exceptions on server-side errors.

TIP: Spring Framework 5.0 provides a new `WebTestClient` that works for <<boot-features-testing-spring-boot-applications-testing-autoconfigured-webflux-tests, WebFlux integration tests>> and both <<boot-features-testing-spring-boot-applications-testing-with-running-server, WebFlux and MVC end-to-end testing>>.
It provides a fluent API for assertions, unlike `TestRestTemplate`.

It is recommended, but not mandatory, to use the Apache HTTP Client (version 4.3.2 or better).
If you have that on your classpath, the `TestRestTemplate` responds by configuring the client appropriately.
If you do use Apache's HTTP client, some additional test-friendly features are enabled:

* Redirects are not followed (so you can assert the response location).
* Cookies are ignored (so the template is stateless).

`TestRestTemplate` can be instantiated directly in your integration tests, as shown in the following example:

[source,java,indent=0]
----
	public class MyTest {

		private TestRestTemplate template = new TestRestTemplate();

		@Test
		public void testRequest() throws Exception {
			HttpHeaders headers = this.template.getForEntity(
					"https://myhost.example.com/example", String.class).getHeaders();
			assertThat(headers.getLocation()).hasHost("other.example.com");
		}

	}
----

Alternatively, if you use the `@SpringBootTest` annotation with `WebEnvironment.RANDOM_PORT` or `WebEnvironment.DEFINED_PORT`, you can inject a fully configured `TestRestTemplate` and start using it.
If necessary, additional customizations can be applied through the `RestTemplateBuilder` bean.
Any URLs that do not specify a host and port automatically connect to the embedded server, as shown in the following example:

[source,java,indent=0]
----
include::{test-examples}/web/client/SampleWebClientTests.java[tag=test]
----



[[boot-features-websockets]]
== WebSockets
Spring Boot provides WebSockets auto-configuration for embedded Tomcat, Jetty, and Undertow.
If you deploy a war file to a standalone container, Spring Boot assumes that the container is responsible for the configuration of its WebSocket support.

Spring Framework provides {spring-framework-docs}/web.html#websocket[rich WebSocket support] for MVC web applications that can be easily accessed through the `spring-boot-starter-websocket` module.

WebSocket support is also available for {spring-framework-docs}/web-reactive.html#webflux-websocket[reactive web applications] and requires to include the WebSocket API alongside `spring-boot-starter-webflux`:

[source,xml,indent=0,subs="verbatim,quotes,attributes"]
----
	<dependency>
		<groupId>javax.websocket</groupId>
		<artifactId>javax.websocket-api</artifactId>
	</dependency>
----



[[boot-features-webservices]]
== Web Services
Spring Boot provides Web Services auto-configuration so that all you must do is define your `Endpoints`.

The {spring-webservices-docs}[Spring Web Services features] can be easily accessed with the `spring-boot-starter-webservices` module.

`SimpleWsdl11Definition` and `SimpleXsdSchema` beans can be automatically created for your WSDLs and XSDs respectively.
To do so, configure their location, as shown in the following example:


[source,yaml,indent=0,configprops,configblocks]
----
	spring:
	  webservices:
	    wsdl-locations: "classpath:/wsdl"
----



[[boot-features-webservices-template]]
=== Calling Web Services with WebServiceTemplate
If you need to call remote Web services from your application, you can use the {spring-webservices-docs}#client-web-service-template[`WebServiceTemplate`] class.
Since `WebServiceTemplate` instances often need to be customized before being used, Spring Boot does not provide any single auto-configured `WebServiceTemplate` bean.
It does, however, auto-configure a `WebServiceTemplateBuilder`, which can be used to create `WebServiceTemplate` instances when needed.

The following code shows a typical example:

[source,java,indent=0]
----
	@Service
	public class MyService {

		private final WebServiceTemplate webServiceTemplate;

		public MyService(WebServiceTemplateBuilder webServiceTemplateBuilder) {
			this.webServiceTemplate = webServiceTemplateBuilder.build();
		}

		public DetailsResp someWsCall(DetailsReq detailsReq) {
			 return (DetailsResp) this.webServiceTemplate.marshalSendAndReceive(detailsReq, new SoapActionCallback(ACTION));
		}

	}
----

By default, `WebServiceTemplateBuilder` detects a suitable HTTP-based `WebServiceMessageSender` using the available HTTP client libraries on the classpath.
You can also customize read and connection timeouts as follows:

[source,java,indent=0]
----
	@Bean
	public WebServiceTemplate webServiceTemplate(WebServiceTemplateBuilder builder) {
		return builder.messageSenders(new HttpWebServiceMessageSenderBuilder()
				.setConnectTimeout(5000).setReadTimeout(2000).build()).build();
	}
----



[[boot-features-developing-auto-configuration]]
== Creating Your Own Auto-configuration
If you work in a company that develops shared libraries, or if you work on an open-source or commercial library, you might want to develop your own auto-configuration.
Auto-configuration classes can be bundled in external jars and still be picked-up by Spring Boot.

Auto-configuration can be associated to a "`starter`" that provides the auto-configuration code as well as the typical libraries that you would use with it.
We first cover what you need to know to build your own auto-configuration and then we move on to the <<boot-features-custom-starter,typical steps required to create a custom starter>>.

TIP: A https://github.com/snicoll-demos/spring-boot-master-auto-configuration[demo project] is available to showcase how you can create a starter step-by-step.



[[boot-features-understanding-auto-configured-beans]]
=== Understanding Auto-configured Beans
Under the hood, auto-configuration is implemented with standard `@Configuration` classes.
Additional `@Conditional` annotations are used to constrain when the auto-configuration should apply.
Usually, auto-configuration classes use `@ConditionalOnClass` and `@ConditionalOnMissingBean` annotations.
This ensures that auto-configuration applies only when relevant classes are found and when you have not declared your own `@Configuration`.

You can browse the source code of {spring-boot-autoconfigure-module-code}[`spring-boot-autoconfigure`] to see the `@Configuration` classes that Spring provides (see the {spring-boot-code}/spring-boot-project/spring-boot-autoconfigure/src/main/resources/META-INF/spring.factories[`META-INF/spring.factories`] file).



[[boot-features-locating-auto-configuration-candidates]]
=== Locating Auto-configuration Candidates
Spring Boot checks for the presence of a `META-INF/spring.factories` file within your published jar.
The file should list your configuration classes under the `EnableAutoConfiguration` key, as shown in the following example:

[indent=0]
----
	org.springframework.boot.autoconfigure.EnableAutoConfiguration=\
	com.mycorp.libx.autoconfigure.LibXAutoConfiguration,\
	com.mycorp.libx.autoconfigure.LibXWebAutoConfiguration
----

NOTE: Auto-configurations must be loaded that way _only_.
Make sure that they are defined in a specific package space and that they are never the target of component scanning.
Furthermore, auto-configuration classes should not enable component scanning to find additional components.
Specific ``@Import``s should be used instead.

You can use the {spring-boot-autoconfigure-module-code}/AutoConfigureAfter.java[`@AutoConfigureAfter`] or {spring-boot-autoconfigure-module-code}/AutoConfigureBefore.java[`@AutoConfigureBefore`] annotations if your configuration needs to be applied in a specific order.
For example, if you provide web-specific configuration, your class may need to be applied after `WebMvcAutoConfiguration`.

If you want to order certain auto-configurations that should not have any direct knowledge of each other, you can also use `@AutoConfigureOrder`.
That annotation has the same semantic as the regular `@Order` annotation but provides a dedicated order for auto-configuration classes.

As with standard `@Configuration` classes, the order in which auto-configuration classes are applied only affects the order in which their beans are defined.
The order in which those beans are subsequently created is unaffected and is determined by each bean's dependencies and any `@DependsOn` relationships.



[[boot-features-condition-annotations]]
=== Condition Annotations
You almost always want to include one or more `@Conditional` annotations on your auto-configuration class.
The `@ConditionalOnMissingBean` annotation is one common example that is used to allow developers to override auto-configuration if they are not happy with your defaults.

Spring Boot includes a number of `@Conditional` annotations that you can reuse in your own code by annotating `@Configuration` classes or individual `@Bean` methods.
These annotations include:

* <<boot-features-class-conditions>>
* <<boot-features-bean-conditions>>
* <<boot-features-property-conditions>>
* <<boot-features-resource-conditions>>
* <<boot-features-web-application-conditions>>
* <<boot-features-spel-conditions>>



[[boot-features-class-conditions]]
==== Class Conditions
The `@ConditionalOnClass` and `@ConditionalOnMissingClass` annotations let `@Configuration` classes be included based on the presence or absence of specific classes.
Due to the fact that annotation metadata is parsed by using https://asm.ow2.io/[ASM], you can use the `value` attribute to refer to the real class, even though that class might not actually appear on the running application classpath.
You can also use the `name` attribute if you prefer to specify the class name by using a `String` value.

This mechanism does not apply the same way to `@Bean` methods where typically the return type is the target of the condition: before the condition on the method applies, the JVM will have loaded the class and potentially processed method references which will fail if the class is not present.

To handle this scenario, a separate `@Configuration` class can be used to isolate the condition, as shown in the following example:

[source,java,indent=0]
----
	@Configuration(proxyBeanMethods = false)
	// Some conditions
	public class MyAutoConfiguration {

		// Auto-configured beans

		@Configuration(proxyBeanMethods = false)
		@ConditionalOnClass(EmbeddedAcmeService.class)
		static class EmbeddedConfiguration {

			@Bean
			@ConditionalOnMissingBean
			public EmbeddedAcmeService embeddedAcmeService() { ... }

		}

	}
----

TIP: If you use `@ConditionalOnClass` or `@ConditionalOnMissingClass` as a part of a meta-annotation to compose your own composed annotations, you must use `name` as referring to the class in such a case is not handled.



[[boot-features-bean-conditions]]
==== Bean Conditions
The `@ConditionalOnBean` and `@ConditionalOnMissingBean` annotations let a bean be included based on the presence or absence of specific beans.
You can use the `value` attribute to specify beans by type or `name` to specify beans by name.
The `search` attribute lets you limit the `ApplicationContext` hierarchy that should be considered when searching for beans.

When placed on a `@Bean` method, the target type defaults to the return type of the method, as shown in the following example:

[source,java,indent=0]
----
	@Configuration(proxyBeanMethods = false)
	public class MyAutoConfiguration {

		@Bean
		@ConditionalOnMissingBean
		public MyService myService() { ... }

	}
----

In the preceding example, the `myService` bean is going to be created if no bean of type `MyService` is already contained in the `ApplicationContext`.

TIP: You need to be very careful about the order in which bean definitions are added, as these conditions are evaluated based on what has been processed so far.
For this reason, we recommend using only `@ConditionalOnBean` and `@ConditionalOnMissingBean` annotations on auto-configuration classes (since these are guaranteed to load after any user-defined bean definitions have been added).

NOTE: `@ConditionalOnBean` and `@ConditionalOnMissingBean` do not prevent `@Configuration` classes from being created.
The only difference between using these conditions at the class level and marking each contained `@Bean` method with the annotation is that the former prevents registration of the `@Configuration` class as a bean if the condition does not match.

TIP: When declaring a `@Bean` method, provide as much type information as possible in the method's return type.
For example, if your bean's concrete class implements an interface the bean method's return type should be the concrete class and not the interface.
Providing as much type information as possible in `@Bean` methods is particularly important when using bean conditions as their evaluation can only rely upon to type information that's available in the method signature.



[[boot-features-property-conditions]]
==== Property Conditions
The `@ConditionalOnProperty` annotation lets configuration be included based on a Spring Environment property.
Use the `prefix` and `name` attributes to specify the property that should be checked.
By default, any property that exists and is not equal to `false` is matched.
You can also create more advanced checks by using the `havingValue` and `matchIfMissing` attributes.



[[boot-features-resource-conditions]]
==== Resource Conditions
The `@ConditionalOnResource` annotation lets configuration be included only when a specific resource is present.
Resources can be specified by using the usual Spring conventions, as shown in the following example: `file:/home/user/test.dat`.



[[boot-features-web-application-conditions]]
==== Web Application Conditions
The `@ConditionalOnWebApplication` and `@ConditionalOnNotWebApplication` annotations let configuration be included depending on whether the application is a "`web application`".
A servlet-based web application is any application that uses a Spring `WebApplicationContext`, defines a `session` scope, or has a `ConfigurableWebEnvironment`.
A reactive web application is any application that uses a `ReactiveWebApplicationContext`, or has a `ConfigurableReactiveWebEnvironment`.

The `@ConditionalOnWarDeployment` annotation lets configuration be included depending on whether the application is a traditional WAR application that is deployed to a container.
This condition will not match for applications that are run with an embedded server.



[[boot-features-spel-conditions]]
==== SpEL Expression Conditions
The `@ConditionalOnExpression` annotation lets configuration be included based on the result of a {spring-framework-docs}/core.html#expressions[SpEL expression].



[[boot-features-test-autoconfig]]
=== Testing your Auto-configuration
An auto-configuration can be affected by many factors: user configuration (`@Bean` definition and `Environment` customization), condition evaluation (presence of a particular library), and others.
Concretely, each test should create a well defined `ApplicationContext` that represents a combination of those customizations.
`ApplicationContextRunner` provides a great way to achieve that.

`ApplicationContextRunner` is usually defined as a field of the test class to gather the base, common configuration.
The following example makes sure that `UserServiceAutoConfiguration` is always invoked:

[source,java,indent=0]
----
include::{test-examples}/autoconfigure/UserServiceAutoConfigurationTests.java[tag=runner]
----

TIP: If multiple auto-configurations have to be defined, there is no need to order their declarations as they are invoked in the exact same order as when running the application.

Each test can use the runner to represent a particular use case.
For instance, the sample below invokes a user configuration (`UserConfiguration`) and checks that the auto-configuration backs off properly.
Invoking `run` provides a callback context that can be used with `AssertJ`.

[source,java,indent=0]
----
include::{test-examples}/autoconfigure/UserServiceAutoConfigurationTests.java[tag=test-user-config]
----

It is also possible to easily customize the `Environment`, as shown in the following example:

[source,java,indent=0]
----
include::{test-examples}/autoconfigure/UserServiceAutoConfigurationTests.java[tag=test-env]
----

The runner can also be used to display the `ConditionEvaluationReport`.
The report can be printed at `INFO` or `DEBUG` level.
The following example shows how to use the `ConditionEvaluationReportLoggingListener` to print the report in auto-configuration tests.

[source,java,indent=0]
----
	@Test
	public void autoConfigTest {
		ConditionEvaluationReportLoggingListener initializer = new ConditionEvaluationReportLoggingListener(
				LogLevel.INFO);
		ApplicationContextRunner contextRunner = new ApplicationContextRunner()
				.withInitializer(initializer).run((context) -> {
						// Do something...
				});
	}
----



==== Simulating a Web Context
If you need to test an auto-configuration that only operates in a Servlet or Reactive web application context, use the `WebApplicationContextRunner` or `ReactiveWebApplicationContextRunner` respectively.



==== Overriding the Classpath
It is also possible to test what happens when a particular class and/or package is not present at runtime.
Spring Boot ships with a `FilteredClassLoader` that can easily be used by the runner.
In the following example, we assert that if `UserService` is not present, the auto-configuration is properly disabled:

[source,java,indent=0]
----
include::{test-examples}/autoconfigure/UserServiceAutoConfigurationTests.java[tag=test-classloader]
----



[[boot-features-custom-starter]]
=== Creating Your Own Starter
A typical Spring Boot starter contains code to auto-configure and customize the infrastructure of a given technology, let's call that "acme".
To make it easily extensible, a number of configuration keys in a dedicated namespace can be exposed to the environment.
Finally, a single "starter" dependency is provided to help users get started as easily as possible.

Concretely, a custom starter can contain the following:

* The `autoconfigure` module that contains the auto-configuration code for "acme".
* The `starter` module that provides a dependency to the `autoconfigure` module as well as "acme" and any additional dependencies that are typically useful.
In a nutshell, adding the starter should provide everything needed to start using that library.

This separation in two modules is in no way necessary.
If "acme" has several flavours, options or optional features, then it is better to separate the auto-configuration as you can clearly express the fact some features are optional.
Besides, you have the ability to craft a starter that provides an opinion about those optional dependencies.
At the same time, others can rely only on the `autoconfigure` module and craft their own starter with different opinions.

If the auto-configuration is relatively straightforward and does not have optional feature, merging the two modules in the starter is definitely an option.



[[boot-features-custom-starter-naming]]
==== Naming
You should make sure to provide a proper namespace for your starter.
Do not start your module names with `spring-boot`, even if you use a different Maven `groupId`.
We may offer official support for the thing you auto-configure in the future.

As a rule of thumb, you should name a combined module after the starter.
For example, assume that you are creating a starter for "acme" and that you name the auto-configure module `acme-spring-boot` and the starter `acme-spring-boot-starter`.
If you only have one module that combines the two, name it `acme-spring-boot-starter`.



[[boot-features-custom-starter-configuration-keys]]
==== Configuration keys
If your starter provides configuration keys, use a unique namespace for them.
In particular, do not include your keys in the namespaces that Spring Boot uses (such as `server`, `management`, `spring`, and so on).
If you use the same namespace, we may modify these namespaces in the future in ways that break your modules.
As a rule of thumb, prefix all your keys with a namespace that you own (e.g. `acme`).

Make sure that configuration keys are documented by adding field javadoc for each property, as shown in the following example:

[source,java,indent=0]
----
	@ConfigurationProperties("acme")
	public class AcmeProperties {

		/**
		 * Whether to check the location of acme resources.
		 */
		private boolean checkLocation = true;

		/**
		 * Timeout for establishing a connection to the acme server.
		 */
		private Duration loginTimeout = Duration.ofSeconds(3);

		// getters & setters

	}
----

NOTE: You should only use plain text with `@ConfigurationProperties` field Javadoc, since they are not processed before being added to the JSON.

Here are some rules we follow internally to make sure descriptions are consistent:

* Do not start the description by "The" or "A".
* For `boolean` types, start the description with "Whether" or "Enable".
* For collection-based types, start the description with "Comma-separated list"
* Use `java.time.Duration` rather than `long` and describe the default unit if it differs from milliseconds, e.g. "If a duration suffix is not specified, seconds will be used".
* Do not provide the default value in the description unless it has to be determined at runtime.

Make sure to <<appendix-configuration-metadata.adoc#configuration-metadata-annotation-processor,trigger meta-data generation>> so that IDE assistance is available for your keys as well.
You may want to review the generated metadata (`META-INF/spring-configuration-metadata.json`) to make sure your keys are properly documented.
Using your own starter in a compatible IDE is also a good idea to validate that quality of the metadata.



[[boot-features-custom-starter-module-autoconfigure]]
==== The "`autoconfigure`" Module
The `autoconfigure` module contains everything that is necessary to get started with the library.
It may also contain configuration key definitions (such as `@ConfigurationProperties`) and any callback interface that can be used to further customize how the components are initialized.

TIP: You should mark the dependencies to the library as optional so that you can include the `autoconfigure` module in your projects more easily.
If you do it that way, the library is not provided and, by default, Spring Boot backs off.

Spring Boot uses an annotation processor to collect the conditions on auto-configurations in a metadata file (`META-INF/spring-autoconfigure-metadata.properties`).
If that file is present, it is used to eagerly filter auto-configurations that do not match, which will improve startup time.
It is recommended to add the following dependency in a module that contains auto-configurations:

[source,xml,indent=0,subs="verbatim,quotes,attributes"]
----
	<dependency>
		<groupId>org.springframework.boot</groupId>
		<artifactId>spring-boot-autoconfigure-processor</artifactId>
		<optional>true</optional>
	</dependency>
----

If you have defined auto-configurations directly in your application, make sure to configure the `spring-boot-maven-plugin` to prevent the `repackage` goal from adding the dependency into the fat jar:

[source,xml,indent=0,subs="verbatim,quotes,attributes"]
----
	<project>
		<build>
			<plugins>
				<plugin>
					<groupId>org.springframework.boot</groupId>
					<artifactId>spring-boot-maven-plugin</artifactId>
					<configuration>
						<excludes>
							<exclude>
								<groupId>org.springframework.boot</groupId>
								<artifactId>spring-boot-autoconfigure-processor</artifactId>
							</exclude>
						</excludes>
					</configuration>
				</plugin>
			</plugins>
		</build>
	</project>
----

With Gradle 4.5 and earlier, the dependency should be declared in the `compileOnly` configuration, as shown in the following example:

[source,groovy,indent=0,subs="verbatim,quotes,attributes"]
----
	dependencies {
		compileOnly "org.springframework.boot:spring-boot-autoconfigure-processor"
	}
----

With Gradle 4.6 and later, the dependency should be declared in the `annotationProcessor` configuration, as shown in the following example:

[source,groovy,indent=0,subs="verbatim,quotes,attributes"]
----
	dependencies {
		annotationProcessor "org.springframework.boot:spring-boot-autoconfigure-processor"
	}
----



[[boot-features-custom-starter-module-starter]]
==== Starter Module
The starter is really an empty jar.
Its only purpose is to provide the necessary dependencies to work with the library.
You can think of it as an opinionated view of what is required to get started.

Do not make assumptions about the project in which your starter is added.
If the library you are auto-configuring typically requires other starters, mention them as well.
Providing a proper set of _default_ dependencies may be hard if the number of optional dependencies is high, as you should avoid including dependencies that are unnecessary for a typical usage of the library.
In other words, you should not include optional dependencies.

NOTE: Either way, your starter must reference the core Spring Boot starter (`spring-boot-starter`) directly or indirectly (i.e. no need to add it if your starter relies on another starter).
If a project is created with only your custom starter, Spring Boot's core features will be honoured by the presence of the core starter.



[[boot-features-kotlin]]
== Kotlin support
https://kotlinlang.org[Kotlin] is a statically-typed language targeting the JVM (and other platforms) which allows writing concise and elegant code while providing {kotlin-docs}java-interop.html[interoperability] with existing libraries written in Java.

Spring Boot provides Kotlin support by leveraging the support in other Spring projects such as Spring Framework, Spring Data, and Reactor.
See the {spring-framework-docs}/languages.html#kotlin[Spring Framework Kotlin support documentation] for more information.

The easiest way to start with Spring Boot and Kotlin is to follow https://spring.io/guides/tutorials/spring-boot-kotlin/[this comprehensive tutorial].
You can create new Kotlin projects via https://start.spring.io/#!language=kotlin[start.spring.io].
Feel free to join the #spring channel of https://slack.kotlinlang.org/[Kotlin Slack] or ask a question with the `spring` and `kotlin` tags on https://stackoverflow.com/questions/tagged/spring+kotlin[Stack Overflow] if you need support.



[[boot-features-kotlin-requirements]]
=== Requirements
Spring Boot supports Kotlin 1.3.x.
To use Kotlin, `org.jetbrains.kotlin:kotlin-stdlib` and `org.jetbrains.kotlin:kotlin-reflect` must be present on the classpath.
The `kotlin-stdlib` variants `kotlin-stdlib-jdk7` and `kotlin-stdlib-jdk8` can also be used.

Since https://discuss.kotlinlang.org/t/classes-final-by-default/166[Kotlin classes are final by default], you are likely to want to configure {kotlin-docs}compiler-plugins.html#spring-support[kotlin-spring] plugin in order to automatically open Spring-annotated classes so that they can be proxied.

https://github.com/FasterXML/jackson-module-kotlin[Jackson's Kotlin module] is required for serializing / deserializing JSON data in Kotlin.
It is automatically registered when found on the classpath.
A warning message is logged if Jackson and Kotlin are present but the Jackson Kotlin module is not.

TIP: These dependencies and plugins are provided by default if one bootstraps a Kotlin project on https://start.spring.io/#!language=kotlin[start.spring.io].



[[boot-features-kotlin-null-safety]]
=== Null-safety
One of Kotlin's key features is {kotlin-docs}null-safety.html[null-safety].
It deals with `null` values at compile time rather than deferring the problem to runtime and encountering a `NullPointerException`.
This helps to eliminate a common source of bugs without paying the cost of wrappers like `Optional`.
Kotlin also allows using functional constructs with nullable values as described in this https://www.baeldung.com/kotlin-null-safety[comprehensive guide to null-safety in Kotlin].

Although Java does not allow one to express null-safety in its type system, Spring Framework, Spring Data, and Reactor now provide null-safety of their API via tooling-friendly annotations.
By default, types from Java APIs used in Kotlin are recognized as {kotlin-docs}java-interop.html#null-safety-and-platform-types[platform types] for which null-checks are relaxed.
{kotlin-docs}java-interop.html#jsr-305-support[Kotlin's support for JSR 305 annotations] combined with nullability annotations provide null-safety for the related Spring API in Kotlin.

The JSR 305 checks can be configured by adding the `-Xjsr305` compiler flag with the following options: `-Xjsr305={strict|warn|ignore}`.
The default behavior is the same as `-Xjsr305=warn`.
The `strict` value is required to have null-safety taken in account in Kotlin types inferred from Spring API but should be used with the knowledge that Spring API nullability declaration could evolve even between minor releases and more checks may be added in the future).

WARNING: Generic type arguments, varargs and array elements nullability are not yet supported.
See https://jira.spring.io/browse/SPR-15942[SPR-15942] for up-to-date information.
Also be aware that Spring Boot's own API is {github-issues}10712[not yet annotated].



[[boot-features-kotlin-api]]
=== Kotlin API



[[boot-features-kotlin-api-runapplication]]
==== runApplication
Spring Boot provides an idiomatic way to run an application with `runApplication<MyApplication>(*args)` as shown in the following example:

[source,kotlin,indent=0]
----
	import org.springframework.boot.autoconfigure.SpringBootApplication
	import org.springframework.boot.runApplication

	@SpringBootApplication
	class MyApplication

	fun main(args: Array<String>) {
		runApplication<MyApplication>(*args)
	}
----

This is a drop-in replacement for `SpringApplication.run(MyApplication::class.java, *args)`.
It also allows customization of the application as shown in the following example:

[source,kotlin,indent=0]
----
	runApplication<MyApplication>(*args) {
		setBannerMode(OFF)
	}
----



[[boot-features-kotlin-api-extensions]]
==== Extensions
Kotlin {kotlin-docs}extensions.html[extensions] provide the ability to extend existing classes with additional functionality.
The Spring Boot Kotlin API makes use of these extensions to add new Kotlin specific conveniences to existing APIs.

`TestRestTemplate` extensions, similar to those provided by Spring Framework for `RestOperations` in Spring Framework, are provided.
Among other things, the extensions make it possible to take advantage of Kotlin reified type parameters.



[[boot-features-kotlin-dependency-management]]
=== Dependency management
In order to avoid mixing different versions of Kotlin dependencies on the classpath, Spring Boot imports the Kotlin BOM.

With Maven, the Kotlin version can be customized via the `kotlin.version` property and plugin management is provided for `kotlin-maven-plugin`.
With Gradle, the Spring Boot plugin automatically aligns the `kotlin.version` with the version of the Kotlin plugin.

Spring Boot also manages the version of Coroutines dependencies by importing the Kotlin Coroutines BOM.
The version can be customized via the `kotlin-coroutines.version` property.

TIP: `org.jetbrains.kotlinx:kotlinx-coroutines-reactor` dependency is provided by default if one bootstraps a Kotlin project with at least one reactive dependency on https://start.spring.io/#!language=kotlin[start.spring.io].


[[boot-features-kotlin-configuration-properties]]
=== @ConfigurationProperties
`@ConfigurationProperties` when used in combination with <<boot-features-external-config-constructor-binding,`@ConstructorBinding`>> supports classes with immutable `val` properties as shown in the following example:

[source,kotlin,indent=0]
----
@ConstructorBinding
@ConfigurationProperties("example.kotlin")
data class KotlinExampleProperties(
		val name: String,
		val description: String,
		val myService: MyService) {

	data class MyService(
			val apiToken: String,
			val uri: URI
	)
}
----

TIP: To generate <<appendix-configuration-metadata.adoc#configuration-metadata-annotation-processor,your own metadata>> using the annotation processor, {kotlin-docs}kapt.html[`kapt` should be configured] with the `spring-boot-configuration-processor` dependency.
Note that some features (such as detecting the default value or deprecated items) are not working due to limitations in the model kapt provides.



[[boot-features-kotlin-testing]]
=== Testing
While it is possible to use JUnit 4 to test Kotlin code, JUnit 5 is provided by default and is recommended.
JUnit 5 enables a test class to be instantiated once and reused for all of the class's tests.
This makes it possible to use `@BeforeAll` and `@AfterAll` annotations on non-static methods, which is a good fit for Kotlin.

To mock Kotlin classes, https://mockk.io/[MockK] is recommended.
If you need the `Mockk` equivalent of the Mockito specific <<boot-features-testing-spring-boot-applications-mocking-beans,`@MockBean` and `@SpyBean` annotations>>, you can use https://github.com/Ninja-Squad/springmockk[SpringMockK] which provides similar `@MockkBean` and `@SpykBean` annotations.



[[boot-features-kotlin-resources]]
=== Resources



[[boot-features-kotlin-resources-further-reading]]
==== Further reading
* {kotlin-docs}[Kotlin language reference]
* https://kotlinlang.slack.com/[Kotlin Slack] (with a dedicated #spring channel)
* https://stackoverflow.com/questions/tagged/spring+kotlin[Stackoverflow with `spring` and `kotlin` tags]
* https://try.kotlinlang.org/[Try Kotlin in your browser]
* https://blog.jetbrains.com/kotlin/[Kotlin blog]
* https://kotlin.link/[Awesome Kotlin]
* https://spring.io/guides/tutorials/spring-boot-kotlin/[Tutorial: building web applications with Spring Boot and Kotlin]
* https://spring.io/blog/2016/02/15/developing-spring-boot-applications-with-kotlin[Developing Spring Boot applications with Kotlin]
* https://spring.io/blog/2016/03/20/a-geospatial-messenger-with-kotlin-spring-boot-and-postgresql[A Geospatial Messenger with Kotlin, Spring Boot and PostgreSQL]
* https://spring.io/blog/2017/01/04/introducing-kotlin-support-in-spring-framework-5-0[Introducing Kotlin support in Spring Framework 5.0]
* https://spring.io/blog/2017/08/01/spring-framework-5-kotlin-apis-the-functional-way[Spring Framework 5 Kotlin APIs, the functional way]



[[boot-features-kotlin-resources-examples]]
==== Examples
* https://github.com/sdeleuze/spring-boot-kotlin-demo[spring-boot-kotlin-demo]: regular Spring Boot + Spring Data JPA project
* https://github.com/mixitconf/mixit[mixit]: Spring Boot 2 + WebFlux + Reactive Spring Data MongoDB
* https://github.com/sdeleuze/spring-kotlin-fullstack[spring-kotlin-fullstack]: WebFlux Kotlin fullstack example with Kotlin2js for frontend instead of JavaScript or TypeScript
* https://github.com/spring-petclinic/spring-petclinic-kotlin[spring-petclinic-kotlin]: Kotlin version of the Spring PetClinic Sample Application
* https://github.com/sdeleuze/spring-kotlin-deepdive[spring-kotlin-deepdive]: a step by step migration for Boot 1.0 + Java to Boot 2.0 + Kotlin
* https://github.com/sdeleuze/spring-boot-coroutines-demo[spring-boot-coroutines-demo]: Coroutines sample project



[[boot-features-container-images]]
== Building Container Images
Spring Boot applications can be containerized either by <<boot-features-container-images-docker,packaging them into Docker images>>, or by <<boot-features-container-images-buildpacks,using Buildpacks to create Docker compatible container images that you can run anywhere>>.



[[boot-features-container-images-docker]]
=== Building Docker images
A typical Spring Boot fat jar can be converted into a Docker image by adding just a few lines to a Dockerfile that can be used to build the image.
However, there are various downsides to copying and running the fat jar as is in the docker image.
There’s always a certain amount of overhead when running a fat jar without unpacking it, and in a containerized environment this can be noticeable.
The other issue is that putting your application's code and all its dependencies in one layer in the Docker image is sub-optimal.
Since you probably recompile your code more often than you upgrade the version of Spring Boot you use, it’s often better to separate things a bit more.
If you put jar files in the layer before your application classes, Docker often only needs to change the very bottom layer and can pick others up from its cache.



==== Layering Docker Images
To make it easier to create optimized Docker images that can be built with a dockerfile, Spring Boot supports adding a layer index file to the jar.
It provides a list of layers and the parts of the jar that should be contained within them.
The list of layers in the index is ordered based on the order in which the layers should be added to the Docker/OCI image.
Out-of-the-box, the following layers are supported:

* `dependencies` (for regular released dependencies)
* `spring-boot-loader` (for everything under `org/springframework/boot/loader`)
* `snapshot-dependencies` (for snapshot dependencies)
* `application` (for application classes and resources)

The following shows an example of a `layers.idx` file:

[source,yaml,indent=0]
----
	- "dependencies":
	  - BOOT-INF/lib/library1.jar
	  - BOOT-INF/lib/library2.jar
	- "spring-boot-loader":
	  - org/springframework/boot/loader/JarLauncher.class
	  - org/springframework/boot/loader/jar/JarEntry.class
	- "snapshot-dependencies":
	  - BOOT-INF/lib/library3-SNAPSHOT.jar
	- "application":
	  - META-INF/MANIFEST.MF
	  - BOOT-INF/classes/a/b/C.class
----

This layering is designed to separate code based on how likely it is to change between application builds.
Library code is less likely to change between builds, so it is placed in its own layers to allow tooling to re-use the layers from cache.
Application code is more likely to change between builds so it is isolated in a separate layer.

For Maven, refer to the {spring-boot-maven-plugin-docs}#repackage-layers[packaging layered jars section] for more details on adding a layer index to the jar.
For Gradle, refer to the {spring-boot-gradle-plugin-docs}#packaging-layered-jars[packaging layered jars section] of the Gradle plugin documentation.



==== Writing the Dockerfile
When you create a jar containing the layers index file, the `spring-boot-jarmode-layertools` jar will be added as a dependency to your jar.
With this jar on the classpath, you can launch your application in a special mode which allows the bootstrap code to run something entirely different from your application, for example, something that extracts the layers.

CAUTION: The `layertools` mode can not be used with a <<deployment.adoc#deployment-install, fully executable Spring Boot archive>> that includes a launch script.
Disable launch script configuration when building a jar file that is intended to be used with `layertools`.

Here’s how you can launch your jar with a `layertools` jar mode:

[source]
----
$ java -Djarmode=layertools -jar my-app.jar
----

This will provide the following output:

[source]
----
Usage:
  java -Djarmode=layertools -jar my-app.jar

Available commands:
  list     List layers from the jar that can be extracted
  extract  Extracts layers from the jar for image creation
  help     Help about any command
----

The `extract` command can be used to easily split the application into layers to be added to the dockerfile.
Here's an example of a Dockerfile using `jarmode`.

[source]
----
FROM adoptopenjdk:11-jre-hotspot as builder
WORKDIR application
ARG JAR_FILE=target/*.jar
COPY ${JAR_FILE} application.jar
RUN java -Djarmode=layertools -jar application.jar extract

FROM adoptopenjdk:11-jre-hotspot
WORKDIR application
COPY --from=builder application/dependencies/ ./
COPY --from=builder application/spring-boot-loader/ ./
COPY --from=builder application/snapshot-dependencies/ ./
COPY --from=builder application/application/ ./
ENTRYPOINT ["java", "org.springframework.boot.loader.JarLauncher"]
----

Assuming the above `Dockerfile` is in the current directory, your docker image can be built with `docker build .`, or optionally specifying the path to your application jar, as shown in the following example:

[indent=0]
----
	docker build --build-arg JAR_FILE=path/to/myapp.jar .
----

This is a multi-stage dockerfile.
The builder stage extracts the directories that are needed later.
Each of the `COPY` commands relates to the layers extracted by the jarmode.

Of course, a Dockerfile can be written without using the jarmode.
You can use some combination of `unzip` and `mv` to move things to the right layer but jarmode simplifies that.


[[boot-features-container-images-buildpacks]]
=== Buildpacks
Dockerfiles are just one way to build docker images.
Another way to build docker images is directly from your Maven or Gradle plugin, using buildpacks.
If you’ve ever used an application platform such as Cloud Foundry or Heroku then you’ve probably used a buildpack.
Buildpacks are the part of the platform that takes your application and converts it into something that the platform can actually run.
For example, Cloud Foundry’s Java buildpack will notice that you’re pushing a `.jar` file and automatically add a relevant JRE.

With Cloud Native Buildpacks, you can create Docker compatible images that you can run anywhere.
Spring Boot includes buildpack support directly for both Maven and Gradle.
This means you can just type a single command and quickly get a sensible image into your locally running Docker daemon.

Refer to the individual plugin documentation on how to use buildpacks with {spring-boot-maven-plugin-docs}#build-image[Maven] and {spring-boot-gradle-plugin-docs}#build-image[Gradle].



[[boot-features-whats-next]]
== What to Read Next
If you want to learn more about any of the classes discussed in this section, you can check out the {spring-boot-api}/[Spring Boot API documentation] or you can browse the {spring-boot-code}[source code directly].
If you have specific questions, take a look at the <<howto.adoc#howto, how-to>> section.

If you are comfortable with Spring Boot's core features, you can continue on and read about <<production-ready-features.adoc#production-ready, production-ready features>>.<|MERGE_RESOLUTION|>--- conflicted
+++ resolved
@@ -1827,14 +1827,10 @@
 For example, `@Value("{demo.item-price}")` will pick up `demo.item-price` and `demo.itemPrice` forms from the `application.properties` file, as well as `DEMO_ITEMPRICE` from the system environment.
 If you used `@Value("{demo.itemPrice}")` instead, `demo.item-price` and `DEMO_ITEMPRICE` would not be considered.
 
-<<<<<<< HEAD
-Finally, while you can write a `SpEL` expression in `@Value`, such expressions are not processed from <<boot-features-external-config-files,application property files>>.
-=======
 If you define a set of configuration keys for your own components, we recommend you group them in a POJO annotated with `@ConfigurationProperties`.
 Doing so will provide you with structured, type-safe object that you can inject into your own beans.
 
 While you can write a `SpEL` expression in `@Value`, such expressions are not processed from <<boot-features-external-config-application-property-files,application property files>>.
->>>>>>> 84cee767
 
 
 
